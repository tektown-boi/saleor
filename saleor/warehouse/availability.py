--- conflicted
+++ resolved
@@ -232,11 +232,6 @@
     if additional_filter_lookup is not None:
         filter_lookup.update(additional_filter_lookup)
 
-<<<<<<< HEAD
-    all_variants_stocks = Stock.objects.for_channel_and_country(
-        channel_slug, country_code
-    ).filter(**filter_lookup)
-=======
     # in case when the delivery method is not set yet, we should check the stock
     # quantity in standard warehouses available in a given channel and country, and
     # in the collection point warehouses for the channel
@@ -255,7 +250,6 @@
             channel_slug, country_code, include_cc_warehouses
         )
     )
->>>>>>> dac21891
 
     all_variants_stocks = stocks.filter(**filter_lookup).annotate_available_quantity()
 
@@ -281,13 +275,7 @@
             quantity += variants_quantities.get(variant.pk, 0)
 
         stocks = variant_stocks.get(variant.pk, [])
-<<<<<<< HEAD
-        available_quantity = sum(
-            [(stock.quantity - stock.quantity_allocated) for stock in stocks]
-        )
-=======
         available_quantity = sum([stock.available_quantity for stock in stocks])
->>>>>>> dac21891
         available_quantity = max(
             available_quantity - variant_reservations[variant.pk], 0
         )
