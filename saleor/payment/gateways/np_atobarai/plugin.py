--- conflicted
+++ resolved
@@ -5,11 +5,7 @@
 
 from ....plugins.base_plugin import BasePlugin, ConfigurationTypeField
 from ....plugins.error_codes import PluginErrorCode
-<<<<<<< HEAD
-from . import GatewayConfig, api, capture, process_payment, refund, void
-=======
 from . import GatewayConfig, api, capture, get_api_config, process_payment, refund, void
->>>>>>> 41ecc534
 from .const import MERCHANT_CODE, SP_CODE, TERMINAL_ID, USE_SANDBOX
 
 GATEWAY_NAME = "NP後払い"
@@ -24,18 +20,6 @@
 __all__ = ["NPAtobaraiGatewayPlugin"]
 
 
-<<<<<<< HEAD
-def get_api_config(conf) -> api.ApiConfig:
-    return api.ApiConfig(
-        test_mode=conf[USE_SANDBOX],
-        merchant_code=conf[MERCHANT_CODE],
-        sp_code=conf[SP_CODE],
-        terminal_id=conf[TERMINAL_ID],
-    )
-
-
-=======
->>>>>>> 41ecc534
 class NPAtobaraiGatewayPlugin(BasePlugin):
     PLUGIN_ID = "mirumee.payments.np-atobarai"
     PLUGIN_NAME = GATEWAY_NAME
