import ast
import logging
import os.path
import warnings
from datetime import timedelta

import dj_database_url
import dj_email_url
import django_cache_url
import jaeger_client.config
import pkg_resources
import sentry_sdk
import sentry_sdk.utils
from celery.schedules import crontab
from django.conf import global_settings
from django.core.exceptions import ImproperlyConfigured
from django.core.management.utils import get_random_secret_key
from graphql.execution import executor
from pytimeparse import parse
from sentry_sdk.integrations.celery import CeleryIntegration
from sentry_sdk.integrations.django import DjangoIntegration
from sentry_sdk.integrations.logging import ignore_logger

from . import PatchedSubscriberExecutionContext, __version__
from .core.languages import LANGUAGES as CORE_LANGUAGES
from .core.schedules import initiated_sale_webhook_schedule


def get_list(text):
    return [item.strip() for item in text.split(",")]


def get_bool_from_env(name, default_value):
    if name in os.environ:
        value = os.environ[name]
        try:
            return ast.literal_eval(value)
        except ValueError as e:
            raise ValueError("{} is an invalid value for {}".format(value, name)) from e
    return default_value


DEBUG = get_bool_from_env("DEBUG", True)

SITE_ID = 1

PROJECT_ROOT = os.path.normpath(os.path.join(os.path.dirname(__file__), ".."))

ROOT_URLCONF = "saleor.urls"

WSGI_APPLICATION = "saleor.wsgi.application"

ADMINS = (
    # ('Your Name', 'your_email@example.com'),
)
MANAGERS = ADMINS

APPEND_SLASH = False

_DEFAULT_CLIENT_HOSTS = "localhost,127.0.0.1"

ALLOWED_CLIENT_HOSTS = os.environ.get("ALLOWED_CLIENT_HOSTS")
if not ALLOWED_CLIENT_HOSTS:
    if DEBUG:
        ALLOWED_CLIENT_HOSTS = _DEFAULT_CLIENT_HOSTS
    else:
        raise ImproperlyConfigured(
            "ALLOWED_CLIENT_HOSTS environment variable must be set when DEBUG=False."
        )

ALLOWED_CLIENT_HOSTS = get_list(ALLOWED_CLIENT_HOSTS)

INTERNAL_IPS = get_list(os.environ.get("INTERNAL_IPS", "127.0.0.1"))

DATABASE_CONNECTION_DEFAULT_NAME = "default"
# TODO: For local envs will be activated in separate PR.
# We need to update docs an saleor platform.
# This variable should be set to `replica`
DATABASE_CONNECTION_REPLICA_NAME = "default"

DATABASES = {
    DATABASE_CONNECTION_DEFAULT_NAME: dj_database_url.config(
        default="postgres://saleor:saleor@localhost:5432/saleor", conn_max_age=0
    ),
    # TODO: We need to add read only user to saleor platfrom, and we need to update
    # docs.
    # DATABASE_CONNECTION_REPLICA_NAME: dj_database_url.config(
    #     default="postgres://saleor_read_only:saleor@localhost:5432/saleor",
    #     conn_max_age=0,
    # ),
}

DATABASE_ROUTERS = ["saleor.core.db_routers.PrimaryReplicaRouter"]

DEFAULT_AUTO_FIELD = "django.db.models.AutoField"

TIME_ZONE = "UTC"
LANGUAGE_CODE = "en"
LANGUAGES = CORE_LANGUAGES
LOCALE_PATHS = [os.path.join(PROJECT_ROOT, "locale")]
USE_I18N = True
USE_L10N = True
USE_TZ = True

FORM_RENDERER = "django.forms.renderers.TemplatesSetting"

EMAIL_URL = os.environ.get("EMAIL_URL")
SENDGRID_USERNAME = os.environ.get("SENDGRID_USERNAME")
SENDGRID_PASSWORD = os.environ.get("SENDGRID_PASSWORD")
if not EMAIL_URL and SENDGRID_USERNAME and SENDGRID_PASSWORD:
    EMAIL_URL = "smtp://%s:%s@smtp.sendgrid.net:587/?tls=True" % (
        SENDGRID_USERNAME,
        SENDGRID_PASSWORD,
    )
email_config = dj_email_url.parse(
    EMAIL_URL or "console://demo@example.com:console@example/"
)

EMAIL_FILE_PATH = email_config["EMAIL_FILE_PATH"]
EMAIL_HOST_USER = email_config["EMAIL_HOST_USER"]
EMAIL_HOST_PASSWORD = email_config["EMAIL_HOST_PASSWORD"]
EMAIL_HOST = email_config["EMAIL_HOST"]
EMAIL_PORT = email_config["EMAIL_PORT"]
EMAIL_BACKEND = email_config["EMAIL_BACKEND"]
EMAIL_USE_TLS = email_config["EMAIL_USE_TLS"]
EMAIL_USE_SSL = email_config["EMAIL_USE_SSL"]

# If enabled, make sure you have set proper storefront address in ALLOWED_CLIENT_HOSTS.
ENABLE_ACCOUNT_CONFIRMATION_BY_EMAIL = get_bool_from_env(
    "ENABLE_ACCOUNT_CONFIRMATION_BY_EMAIL", True
)

ENABLE_SSL = get_bool_from_env("ENABLE_SSL", False)

if ENABLE_SSL:
    SECURE_SSL_REDIRECT = not DEBUG

DEFAULT_FROM_EMAIL = os.environ.get("DEFAULT_FROM_EMAIL", EMAIL_HOST_USER)

MEDIA_ROOT = os.path.join(PROJECT_ROOT, "media")
MEDIA_URL = os.environ.get("MEDIA_URL", "/media/")

STATIC_ROOT = os.path.join(PROJECT_ROOT, "static")
STATIC_URL = os.environ.get("STATIC_URL", "/static/")
STATICFILES_DIRS = [
    ("images", os.path.join(PROJECT_ROOT, "saleor", "static", "images"))
]
STATICFILES_FINDERS = [
    "django.contrib.staticfiles.finders.FileSystemFinder",
    "django.contrib.staticfiles.finders.AppDirectoriesFinder",
]

context_processors = [
    "django.template.context_processors.debug",
    "django.template.context_processors.media",
    "django.template.context_processors.static",
    "saleor.site.context_processors.site",
]

loaders = [
    "django.template.loaders.filesystem.Loader",
    "django.template.loaders.app_directories.Loader",
]

TEMPLATES_DIR = os.path.join(PROJECT_ROOT, "templates")
TEMPLATES = [
    {
        "BACKEND": "django.template.backends.django.DjangoTemplates",
        "DIRS": [TEMPLATES_DIR],
        "OPTIONS": {
            "debug": DEBUG,
            "context_processors": context_processors,
            "loaders": loaders,
            "string_if_invalid": '<< MISSING VARIABLE "%s" >>' if DEBUG else "",
        },
    }
]

# Make this unique, and don't share it with anybody.
SECRET_KEY = os.environ.get("SECRET_KEY")

# Additional password algorithms that can be used by Saleor.
# The first algorithm defined by Django is the preferred one; users not using the
# first algorithm will automatically be upgraded to it upon login
PASSWORD_HASHERS = [
    *global_settings.PASSWORD_HASHERS,
    "django.contrib.auth.hashers.BCryptPasswordHasher",
]

if not SECRET_KEY and DEBUG:
    warnings.warn("SECRET_KEY not configured, using a random temporary key.")
    SECRET_KEY = get_random_secret_key()

RSA_PRIVATE_KEY = os.environ.get("RSA_PRIVATE_KEY", None)
RSA_PRIVATE_PASSWORD = os.environ.get("RSA_PRIVATE_PASSWORD", None)
JWT_MANAGER_PATH = os.environ.get(
    "JWT_MANAGER_PATH", "saleor.core.jwt_manager.JWTManager"
)

MIDDLEWARE = [
    "django.middleware.security.SecurityMiddleware",
    "django.middleware.common.CommonMiddleware",
    "saleor.core.middleware.request_time",
    "saleor.core.middleware.google_analytics",
<<<<<<< HEAD
    "saleor.core.middleware.site",
=======
    "saleor.core.middleware.plugins",
>>>>>>> f8eedc66
    "saleor.core.middleware.jwt_refresh_token_middleware",
]

INSTALLED_APPS = [
    # External apps that need to go before django's
    "storages",
    # Django modules
    "django.contrib.contenttypes",
    "django.contrib.sites",
    "django.contrib.staticfiles",
    "django.contrib.auth",
    "django.contrib.postgres",
    "django_celery_beat",
    # Local apps
    "saleor.plugins",
    "saleor.account",
    "saleor.discount",
    "saleor.giftcard",
    "saleor.product",
    "saleor.attribute",
    "saleor.channel",
    "saleor.checkout",
    "saleor.core",
    "saleor.csv",
    "saleor.graphql",
    "saleor.menu",
    "saleor.order",
    "saleor.invoice",
    "saleor.seo",
    "saleor.shipping",
    "saleor.site",
    "saleor.page",
    "saleor.payment",
    "saleor.warehouse",
    "saleor.webhook",
    "saleor.app",
    "saleor.thumbnail",
    "saleor.schedulers",
    # External apps
    "django_measurement",
    "django_prices",
    "django_prices_openexchangerates",
    "django_prices_vatlayer",
    "mptt",
    "django_countries",
    "django_filters",
    "phonenumber_field",
]

ENABLE_DJANGO_EXTENSIONS = get_bool_from_env("ENABLE_DJANGO_EXTENSIONS", False)
if ENABLE_DJANGO_EXTENSIONS:
    INSTALLED_APPS += [
        "django_extensions",
    ]

ENABLE_DEBUG_TOOLBAR = get_bool_from_env("ENABLE_DEBUG_TOOLBAR", False)
if ENABLE_DEBUG_TOOLBAR:
    # Ensure the graphiql debug toolbar is actually installed before adding it
    try:
        __import__("graphiql_debug_toolbar")
    except ImportError as exc:
        msg = (
            f"{exc} -- Install the missing dependencies by "
            f"running `pip install -r requirements_dev.txt`"
        )
        warnings.warn(msg)
    else:
        INSTALLED_APPS += ["django.forms", "debug_toolbar", "graphiql_debug_toolbar"]
        MIDDLEWARE.append("saleor.graphql.middleware.DebugToolbarMiddleware")

        DEBUG_TOOLBAR_PANELS = [
            "ddt_request_history.panels.request_history.RequestHistoryPanel",
            "debug_toolbar.panels.timer.TimerPanel",
            "debug_toolbar.panels.headers.HeadersPanel",
            "debug_toolbar.panels.request.RequestPanel",
            "debug_toolbar.panels.sql.SQLPanel",
            "debug_toolbar.panels.profiling.ProfilingPanel",
        ]
        DEBUG_TOOLBAR_CONFIG = {"RESULTS_CACHE_SIZE": 100}

# Make the `logging` Python module capture `warnings.warn()` calls
# This is needed in order to log them as JSON when DEBUG=False
logging.captureWarnings(True)

LOGGING = {
    "version": 1,
    "disable_existing_loggers": False,
    "root": {"level": "INFO", "handlers": ["default"]},
    "formatters": {
        "django.server": {
            "()": "django.utils.log.ServerFormatter",
            "format": "[{server_time}] {message}",
            "style": "{",
        },
        "json": {
            "()": "saleor.core.logging.JsonFormatter",
            "datefmt": "%Y-%m-%dT%H:%M:%SZ",
            "format": (
                "%(asctime)s %(levelname)s %(lineno)s %(message)s %(name)s "
                + "%(pathname)s %(process)d %(threadName)s"
            ),
        },
        "celery_json": {
            "()": "saleor.core.logging.JsonCeleryFormatter",
            "datefmt": "%Y-%m-%dT%H:%M:%SZ",
            "format": (
                "%(asctime)s %(levelname)s %(celeryTaskId)s %(celeryTaskName)s "
            ),
        },
        "celery_task_json": {
            "()": "saleor.core.logging.JsonCeleryTaskFormatter",
            "datefmt": "%Y-%m-%dT%H:%M:%SZ",
            "format": (
                "%(asctime)s %(levelname)s %(celeryTaskId)s %(celeryTaskName)s "
                "%(message)s "
            ),
        },
        "verbose": {
            "format": (
                "%(asctime)s %(levelname)s %(name)s %(message)s "
                "[PID:%(process)d:%(threadName)s]"
            )
        },
    },
    "handlers": {
        "default": {
            "level": "DEBUG",
            "class": "logging.StreamHandler",
            "formatter": "verbose" if DEBUG else "json",
        },
        "django.server": {
            "level": "INFO",
            "class": "logging.StreamHandler",
            "formatter": "django.server" if DEBUG else "json",
        },
        "celery_app": {
            "level": "INFO",
            "class": "logging.StreamHandler",
            "formatter": "verbose" if DEBUG else "celery_json",
        },
        "celery_task": {
            "level": "INFO",
            "class": "logging.StreamHandler",
            "formatter": "verbose" if DEBUG else "celery_task_json",
        },
        "null": {
            "class": "logging.NullHandler",
        },
    },
    "loggers": {
        "django": {"level": "INFO", "propagate": True},
        "django.server": {
            "handlers": ["django.server"],
            "level": "INFO",
            "propagate": False,
        },
        "celery.app.trace": {
            "handlers": ["celery_app"],
            "level": "INFO",
            "propagate": False,
        },
        "celery.task": {
            "handlers": ["celery_task"],
            "level": "INFO",
            "propagate": False,
        },
        "saleor": {"level": "DEBUG", "propagate": True},
        "saleor.graphql.errors.handled": {
            "handlers": ["default"],
            "level": "INFO",
            "propagate": False,
        },
        "graphql.execution.utils": {"propagate": False, "handlers": ["null"]},
        "graphql.execution.executor": {"propagate": False, "handlers": ["null"]},
    },
}

AUTH_USER_MODEL = "account.User"

AUTH_PASSWORD_VALIDATORS = [
    {
        "NAME": "django.contrib.auth.password_validation.MinimumLengthValidator",
        "OPTIONS": {"min_length": 8},
    }
]

DEFAULT_COUNTRY = os.environ.get("DEFAULT_COUNTRY", "US")
DEFAULT_DECIMAL_PLACES = 3
DEFAULT_MAX_DIGITS = 12
DEFAULT_CURRENCY_CODE_LENGTH = 3

# The default max length for the display name of the
# sender email address.
# Following the recommendation of https://tools.ietf.org/html/rfc5322#section-2.1.1
DEFAULT_MAX_EMAIL_DISPLAY_NAME_LENGTH = 78

COUNTRIES_OVERRIDE = {"EU": "European Union"}

OPENEXCHANGERATES_API_KEY = os.environ.get("OPENEXCHANGERATES_API_KEY")

GOOGLE_ANALYTICS_TRACKING_ID = os.environ.get("GOOGLE_ANALYTICS_TRACKING_ID")


def get_host():
    from django.contrib.sites.models import Site

    return Site.objects.get_current().domain


PAYMENT_HOST = get_host

PAYMENT_MODEL = "order.Payment"

MAX_USER_ADDRESSES = int(os.environ.get("MAX_USER_ADDRESSES", 100))

TEST_RUNNER = "saleor.tests.runner.PytestTestRunner"


PLAYGROUND_ENABLED = get_bool_from_env("PLAYGROUND_ENABLED", True)

ALLOWED_HOSTS = get_list(os.environ.get("ALLOWED_HOSTS", "localhost,127.0.0.1"))
ALLOWED_GRAPHQL_ORIGINS = get_list(os.environ.get("ALLOWED_GRAPHQL_ORIGINS", "*"))

SECURE_PROXY_SSL_HEADER = ("HTTP_X_FORWARDED_PROTO", "https")

# Amazon S3 configuration
# See https://django-storages.readthedocs.io/en/latest/backends/amazon-S3.html
AWS_ACCESS_KEY_ID = os.environ.get("AWS_ACCESS_KEY_ID")
AWS_LOCATION = os.environ.get("AWS_LOCATION", "")
AWS_MEDIA_BUCKET_NAME = os.environ.get("AWS_MEDIA_BUCKET_NAME")
AWS_MEDIA_CUSTOM_DOMAIN = os.environ.get("AWS_MEDIA_CUSTOM_DOMAIN")
AWS_QUERYSTRING_AUTH = get_bool_from_env("AWS_QUERYSTRING_AUTH", False)
AWS_QUERYSTRING_EXPIRE = get_bool_from_env("AWS_QUERYSTRING_EXPIRE", 3600)
AWS_S3_CUSTOM_DOMAIN = os.environ.get("AWS_STATIC_CUSTOM_DOMAIN")
AWS_S3_ENDPOINT_URL = os.environ.get("AWS_S3_ENDPOINT_URL", None)
AWS_S3_REGION_NAME = os.environ.get("AWS_S3_REGION_NAME", None)
AWS_SECRET_ACCESS_KEY = os.environ.get("AWS_SECRET_ACCESS_KEY")
AWS_STORAGE_BUCKET_NAME = os.environ.get("AWS_STORAGE_BUCKET_NAME")
AWS_DEFAULT_ACL = os.environ.get("AWS_DEFAULT_ACL", None)
AWS_S3_FILE_OVERWRITE = get_bool_from_env("AWS_S3_FILE_OVERWRITE", True)

# Google Cloud Storage configuration
GS_PROJECT_ID = os.environ.get("GS_PROJECT_ID")
GS_BUCKET_NAME = os.environ.get("GS_BUCKET_NAME")
GS_MEDIA_BUCKET_NAME = os.environ.get("GS_MEDIA_BUCKET_NAME")
GS_AUTO_CREATE_BUCKET = get_bool_from_env("GS_AUTO_CREATE_BUCKET", False)
GS_QUERYSTRING_AUTH = get_bool_from_env("GS_QUERYSTRING_AUTH", False)
GS_DEFAULT_ACL = os.environ.get("GS_DEFAULT_ACL", None)
GS_MEDIA_CUSTOM_ENDPOINT = os.environ.get("GS_MEDIA_CUSTOM_ENDPOINT", None)
GS_EXPIRATION = timedelta(seconds=parse(os.environ.get("GS_EXPIRATION", "1 day")))
GS_FILE_OVERWRITE = get_bool_from_env("GS_FILE_OVERWRITE", True)

# If GOOGLE_APPLICATION_CREDENTIALS is set there is no need to load OAuth token
# See https://django-storages.readthedocs.io/en/latest/backends/gcloud.html
if "GOOGLE_APPLICATION_CREDENTIALS" not in os.environ:
    GS_CREDENTIALS = os.environ.get("GS_CREDENTIALS")

# Azure Storage configuration
# See https://django-storages.readthedocs.io/en/latest/backends/azure.html
AZURE_ACCOUNT_NAME = os.environ.get("AZURE_ACCOUNT_NAME")
AZURE_ACCOUNT_KEY = os.environ.get("AZURE_ACCOUNT_KEY")
AZURE_CONTAINER = os.environ.get("AZURE_CONTAINER")
AZURE_SSL = os.environ.get("AZURE_SSL")

if AWS_STORAGE_BUCKET_NAME:
    STATICFILES_STORAGE = "storages.backends.s3boto3.S3Boto3Storage"
elif GS_BUCKET_NAME:
    STATICFILES_STORAGE = "storages.backends.gcloud.GoogleCloudStorage"

if AWS_MEDIA_BUCKET_NAME:
    DEFAULT_FILE_STORAGE = "saleor.core.storages.S3MediaStorage"
elif GS_MEDIA_BUCKET_NAME:
    DEFAULT_FILE_STORAGE = "saleor.core.storages.GCSMediaStorage"
elif AZURE_CONTAINER:
    DEFAULT_FILE_STORAGE = "saleor.core.storages.AzureMediaStorage"

PLACEHOLDER_IMAGES = {
    32: "images/placeholder32.png",
    64: "images/placeholder64.png",
    128: "images/placeholder128.png",
    256: "images/placeholder256.png",
    512: "images/placeholder512.png",
    1024: "images/placeholder1024.png",
    2048: "images/placeholder2048.png",
    4096: "images/placeholder4096.png",
}


AUTHENTICATION_BACKENDS = [
    "saleor.core.auth_backend.JSONWebTokenBackend",
    "saleor.core.auth_backend.PluginBackend",
]

# Expired checkouts settings - defines after what time checkouts will be deleted
ANONYMOUS_CHECKOUTS_TIMEDELTA = timedelta(
    seconds=parse(os.environ.get("ANONYMOUS_CHECKOUTS_TIMEDELTA", "30 days"))
)
USER_CHECKOUTS_TIMEDELTA = timedelta(
    seconds=parse(os.environ.get("USER_CHECKOUTS_TIMEDELTA", "90 days"))
)
EMPTY_CHECKOUTS_TIMEDELTA = timedelta(
    seconds=parse(os.environ.get("EMPTY_CHECKOUTS_TIMEDELTA", "6 hours"))
)

# Exports settings - defines after what time exported files will be deleted
EXPORT_FILES_TIMEDELTA = timedelta(
    seconds=parse(os.environ.get("EXPORT_FILES_TIMEDELTA", "30 days"))
)

# CELERY SETTINGS
CELERY_TIMEZONE = TIME_ZONE
CELERY_BROKER_URL = (
    os.environ.get("CELERY_BROKER_URL", os.environ.get("CLOUDAMQP_URL")) or ""
)
CELERY_TASK_ALWAYS_EAGER = not CELERY_BROKER_URL
CELERY_ACCEPT_CONTENT = ["json"]
CELERY_TASK_SERIALIZER = "json"
CELERY_RESULT_SERIALIZER = "json"
CELERY_RESULT_BACKEND = os.environ.get("CELERY_RESULT_BACKEND", None)
CELERY_TASK_ROUTES = {
    "saleor.plugins.webhook.tasks.observability_reporter_task": {
        "queue": "observability"
    },
    "saleor.plugins.webhook.tasks.observability_send_events": {
        "queue": "observability"
    },
}

CELERY_BEAT_SCHEDULE = {
    "delete-empty-allocations": {
        "task": "saleor.warehouse.tasks.delete_empty_allocations_task",
        "schedule": timedelta(days=1),
    },
    "deactivate-preorder-for-variants": {
        "task": "saleor.product.tasks.deactivate_preorder_for_variants_task",
        "schedule": timedelta(hours=1),
    },
    "delete-expired-reservations": {
        "task": "saleor.warehouse.tasks.delete_expired_reservations_task",
        "schedule": timedelta(days=1),
    },
    "delete-expired-checkouts": {
        "task": "saleor.checkout.tasks.delete_expired_checkouts",
        "schedule": crontab(hour=0, minute=0),
    },
    "delete-outdated-event-data": {
        "task": "saleor.core.tasks.delete_event_payloads_task",
        "schedule": timedelta(days=1),
    },
    "deactivate-expired-gift-cards": {
        "task": "saleor.giftcard.tasks.deactivate_expired_cards_task",
        "schedule": crontab(hour=0, minute=0),
    },
    "update-stocks-quantity-allocated": {
        "task": "saleor.warehouse.tasks.update_stocks_quantity_allocated_task",
        "schedule": crontab(hour=0, minute=0),
    },
    "delete-old-export-files": {
        "task": "saleor.csv.tasks.delete_old_export_files",
        "schedule": crontab(hour=1, minute=0),
    },
    "send-sale-toggle-notifications": {
        "task": "saleor.discount.tasks.send_sale_toggle_notifications",
        "schedule": initiated_sale_webhook_schedule,
    },
    "update-products-search-vectors": {
        "task": "saleor.product.tasks.update_products_search_vector_task",
        "schedule": timedelta(seconds=20),
    },
}

# The maximum wait time between each is_due() call on schedulers
# It needs to be higher than the frequency of the schedulers to avoid unnecessary
# is_due() calls
CELERY_BEAT_MAX_LOOP_INTERVAL = 300  # 5 minutes

EVENT_PAYLOAD_DELETE_PERIOD = timedelta(
    seconds=parse(os.environ.get("EVENT_PAYLOAD_DELETE_PERIOD", "14 days"))
)

# Observability settings
OBSERVABILITY_BROKER_URL = os.environ.get("OBSERVABILITY_BROKER_URL")
OBSERVABILITY_ACTIVE = bool(OBSERVABILITY_BROKER_URL)
OBSERVABILITY_REPORT_ALL_API_CALLS = get_bool_from_env(
    "OBSERVABILITY_REPORT_ALL_API_CALLS", False
)
OBSERVABILITY_MAX_PAYLOAD_SIZE = int(
    os.environ.get("OBSERVABILITY_MAX_PAYLOAD_SIZE", 25 * 1000)
)
OBSERVABILITY_BUFFER_SIZE_LIMIT = int(
    os.environ.get("OBSERVABILITY_BUFFER_SIZE_LIMIT", 1000)
)
OBSERVABILITY_BUFFER_BATCH_SIZE = int(
    os.environ.get("OBSERVABILITY_BUFFER_BATCH_SIZE", 100)
)
OBSERVABILITY_REPORT_PERIOD = timedelta(
    seconds=parse(os.environ.get("OBSERVABILITY_REPORT_PERIOD", "20 seconds"))
)
OBSERVABILITY_BUFFER_TIMEOUT = timedelta(
    seconds=parse(os.environ.get("OBSERVABILITY_BUFFER_TIMEOUT", "5 minutes"))
)
if OBSERVABILITY_ACTIVE:
    CELERY_BEAT_SCHEDULE["observability-reporter"] = {
        "task": "saleor.plugins.webhook.tasks.observability_reporter_task",
        "schedule": OBSERVABILITY_REPORT_PERIOD,
        "options": {"expires": OBSERVABILITY_REPORT_PERIOD.total_seconds()},
    }
    if OBSERVABILITY_BUFFER_TIMEOUT < OBSERVABILITY_REPORT_PERIOD * 2:
        warnings.warn(
            "OBSERVABILITY_REPORT_PERIOD is too big compared to "
            "OBSERVABILITY_BUFFER_TIMEOUT. That can lead to a loss of events."
        )

# Change this value if your application is running behind a proxy,
# e.g. HTTP_CF_Connecting_IP for Cloudflare or X_FORWARDED_FOR
REAL_IP_ENVIRON = os.environ.get("REAL_IP_ENVIRON", "REMOTE_ADDR")

# Slugs for menus precreated in Django migrations
DEFAULT_MENUS = {"top_menu_name": "navbar", "bottom_menu_name": "footer"}

# Slug for channel precreated in Django migrations
DEFAULT_CHANNEL_SLUG = os.environ.get("DEFAULT_CHANNEL_SLUG", "default-channel")

# Set this to `True` if you want to create default channel, warehouse, product type and
# category during migrations. It makes it easier for the users to create their first
# product.
POPULATE_DEFAULTS = get_bool_from_env("POPULATE_DEFAULTS", True)


#  Sentry
sentry_sdk.utils.MAX_STRING_LENGTH = 4096
SENTRY_DSN = os.environ.get("SENTRY_DSN")
SENTRY_OPTS = {"integrations": [CeleryIntegration(), DjangoIntegration()]}


def SENTRY_INIT(dsn: str, sentry_opts: dict):
    """Init function for sentry.

    Will only be called if SENTRY_DSN is not None, during core start, can be
    overriden in separate settings file.
    """
    sentry_sdk.init(dsn, release=__version__, **sentry_opts)
    ignore_logger("graphql.execution.utils")
    ignore_logger("graphql.execution.executor")


GRAPHENE = {
    "RELAY_CONNECTION_ENFORCE_FIRST_OR_LAST": True,
    "RELAY_CONNECTION_MAX_LIMIT": 100,
}

# Set GRAPHQL_QUERY_MAX_COMPLEXITY=0 in env to disable (not recommended)
GRAPHQL_QUERY_MAX_COMPLEXITY = int(
    os.environ.get("GRAPHQL_QUERY_MAX_COMPLEXITY", 50000)
)

# Max number entities that can be requested in single query by Apollo Federation
# Federation protocol implements no securities on its own part - malicious actor
# may build a query that requests for potentially few thousands of entities.
# Set FEDERATED_QUERY_MAX_ENTITIES=0 in env to disable (not recommended)
FEDERATED_QUERY_MAX_ENTITIES = int(os.environ.get("FEDERATED_QUERY_MAX_ENTITIES", 100))

BUILTIN_PLUGINS = [
    "saleor.plugins.avatax.plugin.AvataxPlugin",
    "saleor.plugins.vatlayer.plugin.VatlayerPlugin",
    "saleor.plugins.webhook.plugin.WebhookPlugin",
    "saleor.payment.gateways.dummy.plugin.DummyGatewayPlugin",
    "saleor.payment.gateways.dummy_credit_card.plugin.DummyCreditCardGatewayPlugin",
    "saleor.payment.gateways.stripe.deprecated.plugin.DeprecatedStripeGatewayPlugin",
    "saleor.payment.gateways.stripe.plugin.StripeGatewayPlugin",
    "saleor.payment.gateways.braintree.plugin.BraintreeGatewayPlugin",
    "saleor.payment.gateways.razorpay.plugin.RazorpayGatewayPlugin",
    "saleor.payment.gateways.adyen.plugin.AdyenGatewayPlugin",
    "saleor.payment.gateways.authorize_net.plugin.AuthorizeNetGatewayPlugin",
    "saleor.payment.gateways.np_atobarai.plugin.NPAtobaraiGatewayPlugin",
    "saleor.plugins.invoicing.plugin.InvoicingPlugin",
    "saleor.plugins.user_email.plugin.UserEmailPlugin",
    "saleor.plugins.admin_email.plugin.AdminEmailPlugin",
    "saleor.plugins.sendgrid.plugin.SendgridEmailPlugin",
    "saleor.plugins.openid_connect.plugin.OpenIDConnectPlugin",
]

# Plugin discovery
EXTERNAL_PLUGINS = []
installed_plugins = pkg_resources.iter_entry_points("saleor.plugins")
for entry_point in installed_plugins:
    plugin_path = "{}.{}".format(entry_point.module_name, entry_point.attrs[0])
    if plugin_path not in BUILTIN_PLUGINS and plugin_path not in EXTERNAL_PLUGINS:
        if entry_point.name not in INSTALLED_APPS:
            INSTALLED_APPS.append(entry_point.name)
        EXTERNAL_PLUGINS.append(plugin_path)

PLUGINS = BUILTIN_PLUGINS + EXTERNAL_PLUGINS

if (
    not DEBUG
    and ENABLE_ACCOUNT_CONFIRMATION_BY_EMAIL
    and ALLOWED_CLIENT_HOSTS == get_list(_DEFAULT_CLIENT_HOSTS)
):
    raise ImproperlyConfigured(
        "Make sure you've added storefront address to ALLOWED_CLIENT_HOSTS "
        "if ENABLE_ACCOUNT_CONFIRMATION_BY_EMAIL is enabled."
    )

# Timeouts for webhook requests. Sync webhooks (eg. payment webhook) need more time
# for getting response from the server.
WEBHOOK_TIMEOUT = 10
WEBHOOK_SYNC_TIMEOUT = 20

# Initialize a simple and basic Jaeger Tracing integration
# for open-tracing if enabled.
#
# Refer to our guide on https://docs.saleor.io/docs/next/guides/opentracing-jaeger/.
#
# If running locally, set:
#   JAEGER_AGENT_HOST=localhost
if "JAEGER_AGENT_HOST" in os.environ:
    jaeger_client.Config(
        config={
            "sampler": {"type": "const", "param": 1},
            "local_agent": {
                "reporting_port": os.environ.get(
                    "JAEGER_AGENT_PORT", jaeger_client.config.DEFAULT_REPORTING_PORT
                ),
                "reporting_host": os.environ.get("JAEGER_AGENT_HOST"),
            },
            "logging": get_bool_from_env("JAEGER_LOGGING", False),
        },
        service_name="saleor",
        validate=True,
    ).initialize_tracer()


# Some cloud providers (Heroku) export REDIS_URL variable instead of CACHE_URL
REDIS_URL = os.environ.get("REDIS_URL")
if REDIS_URL:
    CACHE_URL = os.environ.setdefault("CACHE_URL", REDIS_URL)
CACHES = {"default": django_cache_url.config()}
CACHES["default"]["TIMEOUT"] = parse(os.environ.get("CACHE_TIMEOUT", "7 days"))

JWT_EXPIRE = True
JWT_TTL_ACCESS = timedelta(seconds=parse(os.environ.get("JWT_TTL_ACCESS", "5 minutes")))
JWT_TTL_APP_ACCESS = timedelta(
    seconds=parse(os.environ.get("JWT_TTL_APP_ACCESS", "5 minutes"))
)
JWT_TTL_REFRESH = timedelta(seconds=parse(os.environ.get("JWT_TTL_REFRESH", "30 days")))


JWT_TTL_REQUEST_EMAIL_CHANGE = timedelta(
    seconds=parse(os.environ.get("JWT_TTL_REQUEST_EMAIL_CHANGE", "1 hour")),
)

CHECKOUT_PRICES_TTL = timedelta(
    seconds=parse(os.environ.get("CHECKOUT_PRICES_TTL", "1 hour"))
)

# The maximum SearchVector expression count allowed per index SQL statement
# If the count is exceeded, the expression list will be truncated
INDEX_MAXIMUM_EXPR_COUNT = 4000

# Maximum related objects that can be indexed in an order
SEARCH_ORDERS_MAX_INDEXED_PAYMENTS = 20
SEARCH_ORDERS_MAX_INDEXED_DISCOUNTS = 20
SEARCH_ORDERS_MAX_INDEXED_LINES = 100

# Maximum related objects that can be indexed in a product
PRODUCT_MAX_INDEXED_ATTRIBUTES = 1000
PRODUCT_MAX_INDEXED_ATTRIBUTE_VALUES = 100
PRODUCT_MAX_INDEXED_VARIANTS = 1000


# Patch SubscriberExecutionContext class from `graphql-core-legacy` package
# to fix bug causing not returning errors for subscription queries.

executor.SubscriberExecutionContext = PatchedSubscriberExecutionContext  # type: ignore

UPDATE_SEARCH_VECTOR_INDEX_QUEUE_NAME = os.environ.get(
    "UPDATE_SEARCH_VECTOR_INDEX_QUEUE_NAME", None
)<|MERGE_RESOLUTION|>--- conflicted
+++ resolved
@@ -202,11 +202,6 @@
     "django.middleware.common.CommonMiddleware",
     "saleor.core.middleware.request_time",
     "saleor.core.middleware.google_analytics",
-<<<<<<< HEAD
-    "saleor.core.middleware.site",
-=======
-    "saleor.core.middleware.plugins",
->>>>>>> f8eedc66
     "saleor.core.middleware.jwt_refresh_token_middleware",
 ]
 
