--- conflicted
+++ resolved
@@ -163,11 +163,6 @@
             user, additional_payload=refresh_additional_payload
         )
         info.context.refresh_token = refresh_token
-<<<<<<< HEAD
-=======
-        info.context.user = user
-        info.context._cached_user = user
->>>>>>> 42f9464c
         user.last_login = timezone.now()
         user.save(update_fields=["last_login", "updated_at"])
         return cls(
