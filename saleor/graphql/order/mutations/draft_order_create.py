from collections import defaultdict
from typing import Dict, List

import graphene
from django.core.exceptions import ValidationError
from graphene.types import InputObjectType

from ....account.models import User
from ....checkout import AddressType
from ....core.permissions import OrderPermissions
from ....core.taxes import TaxError
from ....core.tracing import traced_atomic_transaction
from ....core.utils.url import validate_storefront_url
from ....order import OrderOrigin, OrderStatus, events, models
from ....order.error_codes import OrderErrorCode
from ....order.search import update_order_search_vector
from ....order.utils import (
    create_order_line,
    invalidate_order_prices,
    recalculate_order_weight,
)
from ...account.dataloaders import load_user
from ...account.i18n import I18nMixin
from ...account.types import AddressInput
from ...app.dataloaders import load_app
from ...channel.types import Channel
from ...core.descriptions import ADDED_IN_36, PREVIEW_FEATURE
from ...core.mutations import ModelMutation
from ...core.scalars import PositiveDecimal
from ...core.types import NonNullList, OrderError
from ...plugins.dataloaders import load_plugin_manager
from ...product.types import ProductVariant
from ...shipping.utils import get_shipping_model_by_object_id
from ...site.dataloaders import load_site
from ..types import Order
from ..utils import (
    OrderLineData,
    validate_product_is_published_in_channel,
    validate_variant_channel_listings,
)


class OrderLineInput(graphene.InputObjectType):
    quantity = graphene.Int(
        description="Number of variant items ordered.", required=True
    )


class OrderLineCreateInput(OrderLineInput):
    variant_id = graphene.ID(
        description="Product variant ID.", name="variantId", required=True
    )
    force_new_line = graphene.Boolean(
        required=False,
        default_value=False,
        description=(
            "Flag that allow force splitting the same variant into multiple lines "
            "by skipping the matching logic. " + ADDED_IN_36 + PREVIEW_FEATURE
        ),
    )


class DraftOrderInput(InputObjectType):
    billing_address = AddressInput(description="Billing address of the customer.")
    user = graphene.ID(
        description="Customer associated with the draft order.", name="user"
    )
    user_email = graphene.String(description="Email address of the customer.")
    discount = PositiveDecimal(description="Discount amount for the order.")
    shipping_address = AddressInput(description="Shipping address of the customer.")
    shipping_method = graphene.ID(
        description="ID of a selected shipping method.", name="shippingMethod"
    )
    voucher = graphene.ID(
        description="ID of the voucher associated with the order.", name="voucher"
    )
    customer_note = graphene.String(
        description="A note from a customer. Visible by customers in the order summary."
    )
    channel_id = graphene.ID(description="ID of the channel associated with the order.")
    redirect_url = graphene.String(
        required=False,
        description=(
            "URL of a view where users should be redirected to "
            "see the order details. URL in RFC 1808 format."
        ),
    )


class DraftOrderCreateInput(DraftOrderInput):
    lines = NonNullList(
        OrderLineCreateInput,
        description=(
            "Variant line input consisting of variant ID and quantity of products."
        ),
    )


class DraftOrderCreate(ModelMutation, I18nMixin):
    class Arguments:
        input = DraftOrderCreateInput(
            required=True, description="Fields required to create an order."
        )

    class Meta:
        description = "Creates a new draft order."
        model = models.Order
        object_type = Order
        permissions = (OrderPermissions.MANAGE_ORDERS,)
        error_type_class = OrderError
        error_type_field = "order_errors"

    @classmethod
    def clean_input(cls, info, instance, data):
        shipping_address = data.pop("shipping_address", None)
        billing_address = data.pop("billing_address", None)
        redirect_url = data.pop("redirect_url", None)
        channel_id = data.pop("channel_id", None)
        manager = load_plugin_manager(info.context)
        site = load_site(info.context)
        shipping_method = get_shipping_model_by_object_id(
            object_id=data.pop("shipping_method", None), raise_error=False
        )

        if email := data.get("user_email", None):
            try:
                user = User.objects.get(email=email, is_active=True)
                data["user"] = graphene.Node.to_global_id("User", user.id)
            except User.DoesNotExist:
                data["user"] = None

        cleaned_input = super().clean_input(info, instance, data)

        channel = cls.clean_channel_id(info, instance, cleaned_input, channel_id)

        voucher = cleaned_input.get("voucher", None)
        if voucher:
            cls.clean_voucher(voucher, channel)

        if channel:
            cleaned_input["currency"] = channel.currency_code

        lines = data.pop("lines", None)
        cls.clean_lines(cleaned_input, lines, channel)

        cleaned_input["shipping_method"] = shipping_method
        cleaned_input["status"] = OrderStatus.DRAFT
        cleaned_input["origin"] = OrderOrigin.DRAFT
        display_gross_prices = site.settings.display_gross_prices
        cleaned_input["display_gross_prices"] = display_gross_prices

        cls.clean_addresses(
            info, instance, cleaned_input, shipping_address, billing_address, manager
        )

        if redirect_url:
            cls.clean_redirect_url(redirect_url)
            cleaned_input["redirect_url"] = redirect_url

        return cleaned_input

    @classmethod
    def clean_channel_id(cls, info, instance, cleaned_input, channel_id):
        if channel_id:
            if hasattr(instance, "channel"):
                raise ValidationError(
                    {
                        "channel_id": ValidationError(
                            "Can't update existing order channel id.",
                            code=OrderErrorCode.NOT_EDITABLE.value,
                        )
                    }
                )
            else:
                channel = cls.get_node_or_error(info, channel_id, only_type=Channel)
                cleaned_input["channel"] = channel
                return channel

        else:
            return instance.channel if hasattr(instance, "channel") else None

    @classmethod
    def clean_voucher(cls, voucher, channel):
        if not voucher.channel_listings.filter(channel=channel).exists():
            raise ValidationError(
                {
                    "voucher": ValidationError(
                        "Voucher not available for this order.",
                        code=OrderErrorCode.NOT_AVAILABLE_IN_CHANNEL.value,
                    )
                }
            )

    @classmethod
    def clean_lines(cls, cleaned_input, lines, channel):
        if lines:
            grouped_lines_data: List[OrderLineData] = []
            lines_data_map: Dict[str, OrderLineData] = defaultdict(OrderLineData)

            variant_ids = [line.get("variant_id") for line in lines]
            variants = cls.get_nodes_or_error(variant_ids, "variants", ProductVariant)
            validate_product_is_published_in_channel(variants, channel)
            validate_variant_channel_listings(variants, channel)
            quantities = [line.get("quantity") for line in lines]
            if not all(quantity > 0 for quantity in quantities):
                raise ValidationError(
                    {
                        "quantity": ValidationError(
                            "Ensure this value is greater than 0.",
                            code=OrderErrorCode.ZERO_QUANTITY,
                        )
                    }
                )

            for line in lines:
                variant_id = line.get("variant_id")
                _, variant_db_id = graphene.Node.from_global_id(variant_id)
                variant = list(
                    filter(lambda x: (x.pk == int(variant_db_id)), variants)
                )[0]

                if line.get("force_new_line"):
                    line_data = OrderLineData(variant_id=variant_db_id, variant=variant)
                    grouped_lines_data.append(line_data)
                else:
                    line_data = lines_data_map[variant_db_id]
                    line_data.variant_id = variant_db_id
                    line_data.variant = variant

                if (quantity := line.get("quantity")) is not None:
                    line_data.quantity += quantity

            grouped_lines_data += list(lines_data_map.values())
            cleaned_input["lines_data"] = grouped_lines_data

    @classmethod
    def clean_addresses(
        cls, info, instance, cleaned_input, shipping_address, billing_address, manager
    ):
        if shipping_address:
            shipping_address = cls.validate_address(
                shipping_address,
                address_type=AddressType.SHIPPING,
                instance=instance.shipping_address,
                info=info,
            )
            shipping_address = manager.change_user_address(
                shipping_address, "shipping", user=instance
            )
            cleaned_input["shipping_address"] = shipping_address
        if billing_address:
            billing_address = cls.validate_address(
                billing_address,
                address_type=AddressType.BILLING,
                instance=instance.billing_address,
                info=info,
            )
            billing_address = manager.change_user_address(
                billing_address, "billing", user=instance
            )
            cleaned_input["billing_address"] = billing_address

    @classmethod
    def clean_redirect_url(cls, redirect_url):
        try:
            validate_storefront_url(redirect_url)
        except ValidationError as error:
            error.code = OrderErrorCode.INVALID.value
            raise ValidationError({"redirect_url": error})

    @staticmethod
    def _save_addresses(info, instance: models.Order, cleaned_input):
        shipping_address = cleaned_input.get("shipping_address")
        if shipping_address:
            shipping_address.save()
            instance.shipping_address = shipping_address.get_copy()
        billing_address = cleaned_input.get("billing_address")
        if billing_address:
            billing_address.save()
            instance.billing_address = billing_address.get_copy()

    @staticmethod
    def _save_lines(info, instance, lines_data, app, site, manager, user):
        if lines_data:
            lines = []
            for line_data in lines_data:
                new_line = create_order_line(
                    instance,
                    line_data,
                    manager,
                    site.settings,
                )
                lines.append(new_line)

            # New event
            events.order_added_products_event(
                order=instance,
                user=user,
                app=app,
                order_lines=lines,
            )

    @classmethod
    def _commit_changes(cls, info, instance, cleaned_input, is_new_instance, app, user):
        if shipping_method := cleaned_input["shipping_method"]:
            instance.shipping_method_name = shipping_method.name
        super().save(info, instance, cleaned_input)

        # Create draft created event if the instance is from scratch
        if is_new_instance:
            events.draft_order_created_event(order=instance, user=user, app=app)

        instance.save(
            update_fields=["billing_address", "shipping_address", "updated_at"]
        )

    @classmethod
    def should_invalidate_prices(cls, instance, cleaned_input, is_new_instance) -> bool:
        # Force price recalculation for all new instances
        return is_new_instance

    @classmethod
    def save(cls, info, instance, cleaned_input):
        manager = load_plugin_manager(info.context)
        app = load_app(info.context)
        user = load_user(info.context)
        site = load_site(info.context)
        return cls._save_draft_order(
            info,
            instance,
            cleaned_input,
            is_new_instance=True,
            app=app,
            site=site,
            manager=manager,
            user=user,
        )

    @classmethod
    def _save_draft_order(
        cls, info, instance, cleaned_input, *, is_new_instance, app, site, manager, user
    ):
        with traced_atomic_transaction():
            # Process addresses
            cls._save_addresses(info, instance, cleaned_input)

<<<<<<< HEAD
        # Save any changes create/update the draft
        cls._commit_changes(info, instance, cleaned_input, is_new_instance, app, user)

        try:
            # Process any lines to add
            cls._save_lines(
                info,
                instance,
                cleaned_input.get("lines_data"),
                app,
                site,
                manager,
                user,
            )
        except TaxError as tax_error:
            raise ValidationError(
                "Unable to calculate taxes - %s" % str(tax_error),
                code=OrderErrorCode.TAX_ERROR.value,
            )
=======
            # Save any changes create/update the draft
            cls._commit_changes(info, instance, cleaned_input, is_new_instance, app)

            try:
                # Process any lines to add
                cls._save_lines(
                    info, instance, cleaned_input.get("lines_data"), app, site, manager
                )
            except TaxError as tax_error:
                raise ValidationError(
                    "Unable to calculate taxes - %s" % str(tax_error),
                    code=OrderErrorCode.TAX_ERROR.value,
                )
>>>>>>> 7b75079a

            if is_new_instance:
                cls.call_event(manager.draft_order_created, instance)

            else:
                cls.call_event(manager.draft_order_updated, instance)

            # Post-process the results
            updated_fields = ["weight", "search_vector", "updated_at"]
            if cls.should_invalidate_prices(instance, cleaned_input, is_new_instance):
                invalidate_order_prices(instance)
                updated_fields.append("should_refresh_prices")
            recalculate_order_weight(instance)
            update_order_search_vector(instance, save=False)

            instance.save(update_fields=updated_fields)<|MERGE_RESOLUTION|>--- conflicted
+++ resolved
@@ -344,7 +344,6 @@
             # Process addresses
             cls._save_addresses(info, instance, cleaned_input)
 
-<<<<<<< HEAD
         # Save any changes create/update the draft
         cls._commit_changes(info, instance, cleaned_input, is_new_instance, app, user)
 
@@ -364,21 +363,6 @@
                 "Unable to calculate taxes - %s" % str(tax_error),
                 code=OrderErrorCode.TAX_ERROR.value,
             )
-=======
-            # Save any changes create/update the draft
-            cls._commit_changes(info, instance, cleaned_input, is_new_instance, app)
-
-            try:
-                # Process any lines to add
-                cls._save_lines(
-                    info, instance, cleaned_input.get("lines_data"), app, site, manager
-                )
-            except TaxError as tax_error:
-                raise ValidationError(
-                    "Unable to calculate taxes - %s" % str(tax_error),
-                    code=OrderErrorCode.TAX_ERROR.value,
-                )
->>>>>>> 7b75079a
 
             if is_new_instance:
                 cls.call_event(manager.draft_order_created, instance)
