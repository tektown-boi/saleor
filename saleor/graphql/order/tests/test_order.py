import uuid
from copy import deepcopy
from datetime import date, timedelta
from decimal import Decimal
from unittest import mock
from unittest.mock import ANY, MagicMock, Mock, call, patch

import graphene
import pytest
from django.contrib.auth.models import AnonymousUser
from django.core.exceptions import ValidationError
from django.db.models import Sum
from freezegun import freeze_time
from measurement.measures import Weight
from prices import Money, TaxedMoney

from ....account.models import CustomerEvent
from ....checkout import AddressType
from ....core.anonymize import obfuscate_email
from ....core.notify_events import NotifyEventType
from ....core.prices import quantize_price
from ....core.taxes import TaxError, zero_taxed_money
from ....discount.models import OrderDiscount
from ....order import FulfillmentStatus, OrderOrigin, OrderPaymentStatus, OrderStatus
from ....order import events as order_events
from ....order.error_codes import OrderErrorCode
from ....order.events import order_replacement_created
from ....order.models import Order, OrderEvent, OrderLine
from ....order.notifications import get_default_order_payload
from ....payment import ChargeStatus, PaymentError
from ....payment.models import Payment
from ....plugins.manager import PluginsManager
from ....product.models import ProductVariant, ProductVariantChannelListing
from ....shipping.models import ShippingMethod, ShippingMethodChannelListing
from ....warehouse.models import Allocation, Stock
from ....warehouse.tests.utils import get_available_quantity_for_stock
from ...order.mutations.orders import (
    clean_order_cancel,
    clean_order_capture,
    clean_refund_payment,
    try_payment_action,
)
from ...payment.types import PaymentChargeStatusEnum
from ...tests.utils import (
    assert_no_permission,
    get_graphql_content,
    get_graphql_content_from_response,
)
from ..enums import OrderPaymentStatusEnum
from ..utils import validate_draft_order


@pytest.fixture
def orders_query_with_filter():
    query = """
      query ($filter: OrderFilterInput!, ) {
        orders(first: 5, filter:$filter) {
          totalCount
          edges {
            node {
              id
            }
          }
        }
      }
    """
    return query


@pytest.fixture
def draft_orders_query_with_filter():
    query = """
      query ($filter: OrderDraftFilterInput!, ) {
        draftOrders(first: 5, filter:$filter) {
          totalCount
          edges {
            node {
              id
            }
          }
        }
      }
    """
    return query


@pytest.fixture
def orders(customer_user, channel_USD, channel_PLN):
    return Order.objects.bulk_create(
        [
            Order(
                user=customer_user,
                status=OrderStatus.CANCELED,
                token=uuid.uuid4(),
                channel=channel_USD,
            ),
            Order(
                user=customer_user,
                status=OrderStatus.UNFULFILLED,
                token=uuid.uuid4(),
                channel=channel_USD,
            ),
            Order(
                user=customer_user,
                status=OrderStatus.PARTIALLY_FULFILLED,
                token=uuid.uuid4(),
                channel=channel_USD,
            ),
            Order(
                user=customer_user,
                status=OrderStatus.FULFILLED,
                token=uuid.uuid4(),
                channel=channel_PLN,
            ),
            Order(
                user=customer_user,
                status=OrderStatus.DRAFT,
                token=uuid.uuid4(),
                channel=channel_PLN,
            ),
            Order(
                user=customer_user,
                status=OrderStatus.UNCONFIRMED,
                token=uuid.uuid4(),
                channel=channel_PLN,
            ),
        ]
    )


def test_orderline_query(staff_api_client, permission_manage_orders, fulfilled_order):
    order = fulfilled_order
    query = """
        query OrdersQuery {
            orders(first: 1) {
                edges {
                    node {
                        lines {
                            thumbnail(size: 540) {
                                url
                            }
                            variant {
                                id
                            }
                            quantity
                            allocations {
                                id
                                quantity
                                warehouse {
                                    id
                                }
                            }
                            unitPrice {
                                currency
                                gross {
                                    amount
                                }
                            }
                            totalPrice {
                                currency
                                gross {
                                    amount
                                }
                            }
                        }
                    }
                }
            }
        }
    """
    line = order.lines.first()
    line.save()

    staff_api_client.user.user_permissions.add(permission_manage_orders)
    response = staff_api_client.post_graphql(query)
    content = get_graphql_content(response)
    order_data = content["data"]["orders"]["edges"][0]["node"]
    first_order_data_line = order_data["lines"][0]
    variant_id = graphene.Node.to_global_id("ProductVariant", line.variant.pk)

    assert first_order_data_line["thumbnail"] is None
    assert first_order_data_line["variant"]["id"] == variant_id
    assert first_order_data_line["quantity"] == line.quantity
    assert first_order_data_line["unitPrice"]["currency"] == line.unit_price.currency

    expected_unit_price = Money(
        amount=str(first_order_data_line["unitPrice"]["gross"]["amount"]),
        currency="USD",
    )
    assert first_order_data_line["totalPrice"]["currency"] == line.unit_price.currency
    assert expected_unit_price == line.unit_price.gross

    expected_total_price = Money(
        amount=str(first_order_data_line["totalPrice"]["gross"]["amount"]),
        currency="USD",
    )
    assert expected_total_price == line.unit_price.gross * line.quantity

    allocation = line.allocations.first()
    allocation_id = graphene.Node.to_global_id("Allocation", allocation.pk)
    warehouse_id = graphene.Node.to_global_id(
        "Warehouse", allocation.stock.warehouse.pk
    )
    assert first_order_data_line["allocations"] == [
        {
            "id": allocation_id,
            "quantity": allocation.quantity_allocated,
            "warehouse": {"id": warehouse_id},
        }
    ]


def test_order_line_with_allocations(
    staff_api_client,
    permission_manage_orders,
    order_with_lines,
):
    # given
    order = order_with_lines
    query = """
        query OrdersQuery {
            orders(first: 1) {
                edges {
                    node {
                        lines {
                            id
                            allocations {
                                id
                                quantity
                                warehouse {
                                    id
                                }
                            }
                        }
                    }
                }
            }
        }
    """
    staff_api_client.user.user_permissions.add(permission_manage_orders)

    # when
    response = staff_api_client.post_graphql(query)

    # then
    content = get_graphql_content(response)
    lines = content["data"]["orders"]["edges"][0]["node"]["lines"]

    for line in lines:
        _, _id = graphene.Node.from_global_id(line["id"])
        order_line = order.lines.get(pk=_id)
        allocations_from_query = {
            allocation["quantity"] for allocation in line["allocations"]
        }
        allocations_from_db = set(
            order_line.allocations.values_list("quantity_allocated", flat=True)
        )
        assert allocations_from_query == allocations_from_db


ORDERS_QUERY = """
query OrdersQuery {
    orders(first: 1) {
        edges {
            node {
                number
                canFinalize
                status
                channel {
                    slug
                }
                languageCodeEnum
                statusDisplay
                paymentStatus
                paymentStatusDisplay
                userEmail
                isPaid
                shippingPrice {
                    gross {
                        amount
                    }
                }
                shippingTaxRate
                lines {
                    id
                    unitPrice{
                        gross{
                            amount
                        }
                    }
                    unitDiscount{
                        amount
                    }
                    undiscountedUnitPrice{
                        gross{
                            amount
                        }
                    }
                }
                discounts{
                    id
                    valueType
                    value
                    reason
                    amount{
                        amount
                    }
                }
                fulfillments {
                    fulfillmentOrder
                }
                payments{
                    id
                }
                subtotal {
                    net {
                        amount
                    }
                }
                total {
                    net {
                        amount
                    }
                }
                availableShippingMethods {
                    id
                    price {
                        amount
                    }
                    minimumOrderPrice {
                        amount
                        currency
                    }
                    type
                }
                shippingMethod{
                    id
                }
            }
        }
    }
}
"""


def test_order_query(
    staff_api_client, permission_manage_orders, fulfilled_order, shipping_zone
):
    # given
    order = fulfilled_order
    net = Money(amount=Decimal("10"), currency="USD")
    gross = Money(amount=net.amount * Decimal(1.23), currency="USD").quantize()
    shipping_price = TaxedMoney(net=net, gross=gross)
    order.shipping_price = shipping_price
    shipping_tax_rate = Decimal("0.23")
    order.shipping_tax_rate = shipping_tax_rate
    order.save()

    staff_api_client.user.user_permissions.add(permission_manage_orders)

    # when
    response = staff_api_client.post_graphql(ORDERS_QUERY)
    content = get_graphql_content(response)

    # then
    order_data = content["data"]["orders"]["edges"][0]["node"]
    assert order_data["number"] == str(order.pk)
    assert order_data["channel"]["slug"] == order.channel.slug
    assert order_data["canFinalize"] is True
    assert order_data["status"] == order.status.upper()
    assert order_data["statusDisplay"] == order.get_status_display()
    payment_charge_status = PaymentChargeStatusEnum.NOT_CHARGED
    assert order_data["paymentStatus"] == payment_charge_status.name
    assert (
        order_data["paymentStatusDisplay"]
        == dict(ChargeStatus.CHOICES)[payment_charge_status.value]
    )
    assert order_data["isPaid"] == order.is_fully_paid()
    assert order_data["userEmail"] == order.user_email
    assert order_data["languageCodeEnum"] == order.language_code.upper()
    expected_price = Money(
        amount=str(order_data["shippingPrice"]["gross"]["amount"]), currency="USD"
    )
    assert expected_price == shipping_price.gross
    assert order_data["shippingTaxRate"] == float(shipping_tax_rate)
    assert len(order_data["lines"]) == order.lines.count()
    fulfillment = order.fulfillments.first().fulfillment_order
    fulfillment_order = order_data["fulfillments"][0]["fulfillmentOrder"]
    assert fulfillment_order == fulfillment
    assert len(order_data["payments"]) == order.payments.count()

    expected_methods = ShippingMethod.objects.applicable_shipping_methods(
        price=order.get_subtotal().gross,
        weight=order.get_total_weight(),
        country_code=order.shipping_address.country.code,
        channel_id=order.channel_id,
    )
    assert len(order_data["availableShippingMethods"]) == (expected_methods.count())

    method = order_data["availableShippingMethods"][0]
    expected_method = expected_methods.first()
    expected_shipping_price = expected_method.channel_listings.get(
        channel_id=order.channel_id
    )
    assert float(expected_shipping_price.price.amount) == method["price"]["amount"]
    assert float(expected_shipping_price.minimum_order_price.amount) == (
        method["minimumOrderPrice"]["amount"]
    )
    assert expected_method.type.upper() == method["type"]


def test_order_query_shipping_method_channel_listing_does_not_exist(
    staff_api_client,
    permission_manage_orders,
    order_with_lines,
):
    # given
    order = order_with_lines
    order.status = OrderStatus.UNFULFILLED
    order.save()

    shipping_method = order.shipping_method
    ShippingMethodChannelListing.objects.filter(
        shipping_method=shipping_method, channel=order.channel
    ).delete()

    staff_api_client.user.user_permissions.add(permission_manage_orders)

    # when
    response = staff_api_client.post_graphql(ORDERS_QUERY)
    content = get_graphql_content(response)

    # then
    order_data = content["data"]["orders"]["edges"][0]["node"]
    assert order_data["shippingMethod"]["id"] == graphene.Node.to_global_id(
        "ShippingMethod", order.shipping_method.id
    )


def test_order_discounts_query(
    staff_api_client,
    permission_manage_orders,
    draft_order_with_fixed_discount_order,
):
    # given
    order = draft_order_with_fixed_discount_order
    order.status = OrderStatus.UNFULFILLED
    order.save()

    discount = order.discounts.get()

    staff_api_client.user.user_permissions.add(permission_manage_orders)

    # when
    response = staff_api_client.post_graphql(ORDERS_QUERY)
    content = get_graphql_content(response)

    # then
    order_data = content["data"]["orders"]["edges"][0]["node"]
    discounts_data = order_data.get("discounts")
    assert len(discounts_data) == 1
    discount_data = discounts_data[0]
    _, discount_id = graphene.Node.from_global_id(discount_data["id"])
    assert int(discount_id) == discount.id
    assert discount_data["valueType"] == discount.value_type.upper()
    assert discount_data["value"] == discount.value
    assert discount_data["amount"]["amount"] == discount.amount_value
    assert discount_data["reason"] == discount.reason


def test_order_line_discount_query(
    staff_api_client,
    permission_manage_orders,
    draft_order_with_fixed_discount_order,
):
    # given
    order = draft_order_with_fixed_discount_order
    order.status = OrderStatus.UNFULFILLED
    order.save()

    unit_discount_value = Decimal("5.0")
    line = order.lines.first()
    line.unit_discount = Money(unit_discount_value, currency=order.currency)
    line.unit_price -= line.unit_discount
    line.save()

    line_with_discount_id = graphene.Node.to_global_id("OrderLine", line.pk)

    staff_api_client.user.user_permissions.add(permission_manage_orders)

    # when
    response = staff_api_client.post_graphql(ORDERS_QUERY)
    content = get_graphql_content(response)

    # then
    order_data = content["data"]["orders"]["edges"][0]["node"]
    lines_data = order_data.get("lines")
    line_with_discount = [
        line for line in lines_data if line["id"] == line_with_discount_id
    ][0]

    unit_gross_amount = quantize_price(
        Decimal(line_with_discount["unitPrice"]["gross"]["amount"]),
        currency=order.currency,
    )
    unit_discount_amount = quantize_price(
        Decimal(line_with_discount["unitDiscount"]["amount"]), currency=order.currency
    )
    undiscounted_unit_price = quantize_price(
        Decimal(line_with_discount["undiscountedUnitPrice"]["gross"]["amount"]),
        currency=order.currency,
    )

    expected_unit_price_gross_amount = quantize_price(
        line.unit_price.gross.amount, currency=order.currency
    )
    expected_unit_discount_amount = quantize_price(
        line.unit_discount.amount, currency=order.currency
    )
    expected_undiscounted_unit_price = quantize_price(
        line.undiscounted_unit_price.gross.amount, currency=order.currency
    )

    assert unit_gross_amount == expected_unit_price_gross_amount
    assert unit_discount_amount == expected_unit_discount_amount
    assert undiscounted_unit_price == expected_undiscounted_unit_price


def test_order_query_in_pln_channel(
    staff_api_client,
    permission_manage_orders,
    order_with_lines_channel_PLN,
    shipping_zone,
    channel_PLN,
):
    shipping_zone.channels.add(channel_PLN)
    order = order_with_lines_channel_PLN
    staff_api_client.user.user_permissions.add(permission_manage_orders)
    response = staff_api_client.post_graphql(ORDERS_QUERY)
    content = get_graphql_content(response)
    order_data = content["data"]["orders"]["edges"][0]["node"]
    assert order_data["number"] == str(order.pk)
    assert order_data["channel"]["slug"] == order.channel.slug
    assert order_data["canFinalize"] is True
    assert order_data["status"] == order.status.upper()
    assert order_data["statusDisplay"] == order.get_status_display()
    payment_charge_status = PaymentChargeStatusEnum.NOT_CHARGED
    assert order_data["paymentStatus"] == payment_charge_status.name
    assert (
        order_data["paymentStatusDisplay"]
        == dict(ChargeStatus.CHOICES)[payment_charge_status.value]
    )
    assert order_data["isPaid"] == order.is_fully_paid()
    assert order_data["userEmail"] == order.user_email
    expected_price = Money(
        amount=str(order_data["shippingPrice"]["gross"]["amount"]),
        currency=channel_PLN.currency_code,
    )
    assert expected_price == order.shipping_price.gross
    assert len(order_data["lines"]) == order.lines.count()
    assert len(order_data["payments"]) == order.payments.count()

    expected_methods = ShippingMethod.objects.applicable_shipping_methods(
        price=order.get_subtotal().gross,
        weight=order.get_total_weight(),
        country_code=order.shipping_address.country.code,
        channel_id=order.channel_id,
    )
    assert len(order_data["availableShippingMethods"]) == (expected_methods.count())

    method = order_data["availableShippingMethods"][0]
    expected_method = expected_methods.first()
    expected_shipping_price = expected_method.channel_listings.get(
        channel_id=order.channel_id
    )
    assert float(expected_shipping_price.price.amount) == method["price"]["amount"]
    assert float(expected_shipping_price.minimum_order_price.amount) == (
        method["minimumOrderPrice"]["amount"]
    )
    assert expected_method.type.upper() == method["type"]


@pytest.mark.parametrize(
    "p1,p2,expected",
    [
        [
            ChargeStatus.NOT_CHARGED,
            ChargeStatus.NOT_CHARGED,
            OrderPaymentStatusEnum.NOT_CHARGED,
        ],
        [
            ChargeStatus.NOT_CHARGED,
            ChargeStatus.PARTIALLY_CHARGED,
            OrderPaymentStatusEnum.PARTIALLY_CHARGED,
        ],
        [
            ChargeStatus.NOT_CHARGED,
            ChargeStatus.PENDING,
            OrderPaymentStatusEnum.NOT_CHARGED,
        ],
        [
            ChargeStatus.PARTIALLY_CHARGED,
            ChargeStatus.PARTIALLY_CHARGED,
            OrderPaymentStatusEnum.PARTIALLY_CHARGED,
        ],
        [
            ChargeStatus.FULLY_CHARGED,
            ChargeStatus.PARTIALLY_CHARGED,
            OrderPaymentStatusEnum.PARTIALLY_CHARGED,
        ],
        [
            ChargeStatus.FULLY_CHARGED,
            ChargeStatus.NOT_CHARGED,
            OrderPaymentStatusEnum.PARTIALLY_CHARGED,
        ],
        [
            ChargeStatus.FULLY_CHARGED,
            ChargeStatus.PENDING,
            OrderPaymentStatusEnum.PARTIALLY_CHARGED,
        ],
        [
            ChargeStatus.FULLY_CHARGED,
            ChargeStatus.PARTIALLY_REFUNDED,
            OrderPaymentStatusEnum.PARTIALLY_REFUNDED,
        ],
        [
            ChargeStatus.FULLY_CHARGED,
            ChargeStatus.FULLY_REFUNDED,
            OrderPaymentStatusEnum.PARTIALLY_REFUNDED,
        ],
        [
            ChargeStatus.FULLY_REFUNDED,
            ChargeStatus.FULLY_REFUNDED,
            OrderPaymentStatusEnum.FULLY_REFUNDED,
        ],
    ],
)
def test_order_query_payment_status_depending_on_charge_statuses(
    staff_api_client, p1, p2, expected, payment_kwargs, order, permission_manage_orders
):
    # given
    staff_api_client.user.user_permissions.add(permission_manage_orders)
    Payment.objects.create(
        **{**payment_kwargs, **{"order": order, "charge_status": p1}}
    )
    Payment.objects.create(
        **{**payment_kwargs, **{"order": order, "charge_status": p2}}
    )
    choices = dict(OrderPaymentStatus.CHOICES)
    expected_display = choices.get(getattr(OrderPaymentStatus, expected.name))

    # when
    response = staff_api_client.post_graphql(ORDERS_QUERY)
    content = get_graphql_content(response)
    order_data = content["data"]["orders"]["edges"][0]["node"]

    # then
    assert order_data["paymentStatus"] == expected.name
    assert order_data["paymentStatusDisplay"] == expected_display


@pytest.mark.parametrize(
    "total_paid_amount,total_gross_amount,expected",
    [
        [Decimal("200"), Decimal("100"), OrderPaymentStatusEnum.OVERPAID],
        [Decimal("100"), Decimal("100"), OrderPaymentStatusEnum.FULLY_CHARGED],
    ],
)
def test_order_query_payment_status_depending_on_balance(
    staff_api_client,
    total_paid_amount,
    total_gross_amount,
    expected,
    order,
    permission_manage_orders,
):
    # given
    staff_api_client.user.user_permissions.add(permission_manage_orders)
    order.total_paid_amount = total_paid_amount
    order.total_gross_amount = total_gross_amount
    order.save()
    choices = dict(OrderPaymentStatus.CHOICES)
    expected_display = choices.get(getattr(OrderPaymentStatus, expected.name))

    # when
    response = staff_api_client.post_graphql(ORDERS_QUERY)
    content = get_graphql_content(response)
    order_data = content["data"]["orders"]["edges"][0]["node"]

    # then
    assert order_data["paymentStatus"] == expected.name
    assert order_data["paymentStatusDisplay"] == expected_display


ORDERS_QUERY_SHIPPING_METHODS = """
    query OrdersQuery {
        orders(first: 1) {
            edges {
                node {
                    availableShippingMethods {
                        name
                    }
                }
            }
        }
    }
"""


def test_order_query_without_available_shipping_methods(
    staff_api_client,
    permission_manage_orders,
    order,
    shipping_method_channel_PLN,
    channel_USD,
):
    order.channel = channel_USD
    order.shipping_method = shipping_method_channel_PLN
    order.save()

    staff_api_client.user.user_permissions.add(permission_manage_orders)
    response = staff_api_client.post_graphql(ORDERS_QUERY_SHIPPING_METHODS)
    content = get_graphql_content(response)
    order_data = content["data"]["orders"]["edges"][0]["node"]
    assert len(order_data["availableShippingMethods"]) == 0


@pytest.mark.parametrize("minimum_order_weight_value", [0, 2, None])
def test_order_available_shipping_methods_with_weight_based_shipping_method(
    staff_api_client,
    order_line,
    shipping_method_weight_based,
    permission_manage_orders,
    minimum_order_weight_value,
):

    shipping_method = shipping_method_weight_based
    order = order_line.order
    if minimum_order_weight_value is not None:
        weight = Weight(kg=minimum_order_weight_value)
        shipping_method.minimum_order_weight = weight
        order.weight = weight
        order.save(update_fields=["weight"])
    else:
        shipping_method.minimum_order_weight = minimum_order_weight_value

    shipping_method.save(update_fields=["minimum_order_weight"])

    staff_api_client.user.user_permissions.add(permission_manage_orders)
    response = staff_api_client.post_graphql(ORDERS_QUERY_SHIPPING_METHODS)
    content = get_graphql_content(response)
    order_data = content["data"]["orders"]["edges"][0]["node"]

    shipping_methods = [
        method["name"] for method in order_data["availableShippingMethods"]
    ]
    assert shipping_method.name in shipping_methods


def test_order_available_shipping_methods_weight_method_with_higher_minimal_weigh(
    staff_api_client, order_line, shipping_method_weight_based, permission_manage_orders
):
    order = order_line.order

    shipping_method = shipping_method_weight_based
    weight_value = 5
    shipping_method.minimum_order_weight = Weight(kg=weight_value)
    shipping_method.save(update_fields=["minimum_order_weight"])

    order.weight = Weight(kg=1)
    order.save(update_fields=["weight"])

    staff_api_client.user.user_permissions.add(permission_manage_orders)
    response = staff_api_client.post_graphql(ORDERS_QUERY_SHIPPING_METHODS)
    content = get_graphql_content(response)
    order_data = content["data"]["orders"]["edges"][0]["node"]

    shipping_methods = [
        method["name"] for method in order_data["availableShippingMethods"]
    ]
    assert shipping_method.name not in shipping_methods


def test_order_query_shipping_zones_with_available_shipping_methods(
    staff_api_client,
    permission_manage_orders,
    fulfilled_order,
    shipping_zone,
):
    staff_api_client.user.user_permissions.add(permission_manage_orders)
    response = staff_api_client.post_graphql(ORDERS_QUERY_SHIPPING_METHODS)
    content = get_graphql_content(response)
    order_data = content["data"]["orders"]["edges"][0]["node"]
    assert len(order_data["availableShippingMethods"]) == 1


def test_order_query_shipping_zones_without_channel(
    staff_api_client,
    permission_manage_orders,
    fulfilled_order,
    shipping_zone,
    channel_USD,
):
    channel_USD.shipping_zones.clear()
    staff_api_client.user.user_permissions.add(permission_manage_orders)
    response = staff_api_client.post_graphql(ORDERS_QUERY_SHIPPING_METHODS)
    content = get_graphql_content(response)
    order_data = content["data"]["orders"]["edges"][0]["node"]

    assert len(order_data["availableShippingMethods"]) == 0


def test_order_query_shipping_methods_excluded_postal_codes(
    staff_api_client,
    permission_manage_orders,
    order_with_lines_channel_PLN,
    channel_PLN,
):
    order = order_with_lines_channel_PLN
    order.shipping_method.postal_code_rules.create(start="HB3", end="HB6")
    order.shipping_address.postal_code = "HB5"
    order.shipping_address.save(update_fields=["postal_code"])

    staff_api_client.user.user_permissions.add(permission_manage_orders)
    response = staff_api_client.post_graphql(ORDERS_QUERY_SHIPPING_METHODS)
    content = get_graphql_content(response)
    order_data = content["data"]["orders"]["edges"][0]["node"]
    assert order_data["availableShippingMethods"] == []


@pytest.mark.parametrize(
    "expected_price_type, expected_price, display_gross_prices",
    (("gross", 13, True), ("net", 10, False)),
)
def test_order_available_shipping_methods_query(
    expected_price_type,
    expected_price,
    display_gross_prices,
    monkeypatch,
    staff_api_client,
    permission_manage_orders,
    fulfilled_order,
    shipping_zone,
    site_settings,
):
    query = """
    query OrdersQuery {
        orders(first: 1) {
            edges {
                node {
                    availableShippingMethods {
                        id
                        price {
                            amount
                        }
                        type
                    }
                }
            }
        }
    }
    """
    shipping_method = shipping_zone.shipping_methods.first()
    shipping_price = shipping_method.channel_listings.get(
        channel_id=fulfilled_order.channel_id
    ).price
    taxed_price = TaxedMoney(net=Money(10, "USD"), gross=Money(13, "USD"))
    apply_taxes_to_shipping_mock = Mock(return_value=taxed_price)
    monkeypatch.setattr(
        PluginsManager, "apply_taxes_to_shipping", apply_taxes_to_shipping_mock
    )
    site_settings.display_gross_prices = display_gross_prices
    site_settings.save()

    staff_api_client.user.user_permissions.add(permission_manage_orders)
    response = staff_api_client.post_graphql(query)
    content = get_graphql_content(response)
    order_data = content["data"]["orders"]["edges"][0]["node"]
    method = order_data["availableShippingMethods"][0]

    apply_taxes_to_shipping_mock.assert_called_once_with(
        shipping_price, ANY, fulfilled_order.channel.slug
    )
    assert expected_price == method["price"]["amount"]


def test_order_query_customer(api_client):
    query = """
        query OrdersQuery {
            orders(first: 1) {
                edges {
                    node {
                        id
                    }
                }
            }
        }
    """

    response = api_client.post_graphql(query)
    assert_no_permission(response)


def test_order_query_gift_cards(
    staff_api_client, permission_manage_orders, order_with_lines, gift_card
):
    query = """
    query OrderQuery($id: ID!) {
        order(id: $id) {
            giftCards {
                displayCode
                currentBalance {
                    amount
                }
            }
        }
    }
    """

    order_with_lines.gift_cards.add(gift_card)

    order_id = graphene.Node.to_global_id("Order", order_with_lines.id)
    variables = {"id": order_id}
    staff_api_client.user.user_permissions.add(permission_manage_orders)
    response = staff_api_client.post_graphql(query, variables)
    content = get_graphql_content(response)
    gift_card_data = content["data"]["order"]["giftCards"][0]

    assert gift_card.display_code == gift_card_data["displayCode"]
    assert (
        gift_card.current_balance.amount == gift_card_data["currentBalance"]["amount"]
    )


def test_order_query_shows_non_draft_orders(
    staff_api_client, permission_manage_orders, orders
):
    query = """
    query OrdersQuery {
        orders(first: 10) {
            edges {
                node {
                    id
                }
            }
        }
    }
    """

    staff_api_client.user.user_permissions.add(permission_manage_orders)
    response = staff_api_client.post_graphql(query)
    edges = get_graphql_content(response)["data"]["orders"]["edges"]

    assert len(edges) == Order.objects.non_draft().count()


ORDER_CONFIRM_MUTATION = """
    mutation orderConfirm($id: ID!) {
        orderConfirm(id: $id) {
            errors {
                field
                code
            }
            order {
                status
            }
        }
    }
"""


@patch("saleor.plugins.manager.PluginsManager.notify")
@patch("saleor.payment.gateway.capture")
def test_order_confirm(
    capture_mock,
    mocked_notify,
    staff_api_client,
    order_unconfirmed,
    permission_manage_orders,
    payment_txn_preauth,
):
    payment_txn_preauth.order = order_unconfirmed
    payment_txn_preauth.save()
    staff_api_client.user.user_permissions.add(permission_manage_orders)
    assert not OrderEvent.objects.exists()
    response = staff_api_client.post_graphql(
        ORDER_CONFIRM_MUTATION,
        {"id": graphene.Node.to_global_id("Order", order_unconfirmed.id)},
    )
    order_data = get_graphql_content(response)["data"]["orderConfirm"]["order"]

    assert order_data["status"] == OrderStatus.UNFULFILLED.upper()
    order_unconfirmed.refresh_from_db()
    assert order_unconfirmed.status == OrderStatus.UNFULFILLED
    assert OrderEvent.objects.count() == 2
    assert OrderEvent.objects.filter(
        order=order_unconfirmed,
        user=staff_api_client.user,
        type=order_events.OrderEvents.CONFIRMED,
    ).exists()

    assert OrderEvent.objects.filter(
        order=order_unconfirmed,
        user=staff_api_client.user,
        type=order_events.OrderEvents.PAYMENT_CAPTURED,
        parameters__amount=payment_txn_preauth.get_total().amount,
    ).exists()

    capture_mock.assert_called_once_with(
        payment_txn_preauth, ANY, channel_slug=order_unconfirmed.channel.slug
    )
    expected_payload = {
        "order": get_default_order_payload(order_unconfirmed, ""),
        "recipient_email": order_unconfirmed.user.email,
        "requester_user_id": staff_api_client.user.id,
        "requester_app_id": None,
        "site_name": "mirumee.com",
        "domain": "mirumee.com",
    }
    mocked_notify.assert_called_once_with(
        NotifyEventType.ORDER_CONFIRMED,
        expected_payload,
        channel_slug=order_unconfirmed.channel.slug,
    )


def test_order_confirm_unfulfilled(staff_api_client, order, permission_manage_orders):
    staff_api_client.user.user_permissions.add(permission_manage_orders)
    response = staff_api_client.post_graphql(
        ORDER_CONFIRM_MUTATION, {"id": graphene.Node.to_global_id("Order", order.id)}
    )
    content = get_graphql_content(response)["data"]["orderConfirm"]
    errors = content["errors"]

    order.refresh_from_db()
    assert order.status == OrderStatus.UNFULFILLED
    assert content["order"] is None
    assert len(errors) == 1
    assert errors[0]["field"] == "id"
    assert errors[0]["code"] == OrderErrorCode.INVALID.name


def test_order_confirm_no_products_in_order(
    staff_api_client, order_unconfirmed, permission_manage_orders
):
    staff_api_client.user.user_permissions.add(permission_manage_orders)
    order_unconfirmed.lines.set([])
    response = staff_api_client.post_graphql(
        ORDER_CONFIRM_MUTATION,
        {"id": graphene.Node.to_global_id("Order", order_unconfirmed.id)},
    )
    content = get_graphql_content(response)["data"]["orderConfirm"]
    errors = content["errors"]

    order_unconfirmed.refresh_from_db()
    assert order_unconfirmed.is_unconfirmed()
    assert content["order"] is None
    assert len(errors) == 1
    assert errors[0]["field"] == "id"
    assert errors[0]["code"] == OrderErrorCode.INVALID.name


@patch("saleor.payment.gateway.capture")
def test_order_confirm_wont_call_capture_for_non_active_payment(
    capture_mock,
    staff_api_client,
    order_unconfirmed,
    permission_manage_orders,
    payment_txn_preauth,
):
    payment_txn_preauth.order = order_unconfirmed
    payment_txn_preauth.is_active = False
    payment_txn_preauth.save()
    staff_api_client.user.user_permissions.add(permission_manage_orders)
    assert not OrderEvent.objects.exists()
    response = staff_api_client.post_graphql(
        ORDER_CONFIRM_MUTATION,
        {"id": graphene.Node.to_global_id("Order", order_unconfirmed.id)},
    )
    order_data = get_graphql_content(response)["data"]["orderConfirm"]["order"]

    assert order_data["status"] == OrderStatus.UNFULFILLED.upper()
    order_unconfirmed.refresh_from_db()
    assert order_unconfirmed.status == OrderStatus.UNFULFILLED
    assert OrderEvent.objects.count() == 1
    assert OrderEvent.objects.filter(
        order=order_unconfirmed,
        user=staff_api_client.user,
        type=order_events.OrderEvents.CONFIRMED,
    ).exists()
    assert not capture_mock.called


def test_orders_with_channel(
    staff_api_client, permission_manage_orders, orders, channel_USD
):
    query = """
    query OrdersQuery($channel: String) {
        orders(first: 10, channel: $channel) {
            edges {
                node {
                    id
                }
            }
        }
    }
    """

    staff_api_client.user.user_permissions.add(permission_manage_orders)
    variables = {"channel": channel_USD.slug}
    response = staff_api_client.post_graphql(query, variables)
    edges = get_graphql_content(response)["data"]["orders"]["edges"]

    assert len(edges) == 3


def test_orders_without_channel(staff_api_client, permission_manage_orders, orders):
    query = """
    query OrdersQuery {
        orders(first: 10) {
            edges {
                node {
                    id
                }
            }
        }
    }
    """

    staff_api_client.user.user_permissions.add(permission_manage_orders)
    response = staff_api_client.post_graphql(query)
    edges = get_graphql_content(response)["data"]["orders"]["edges"]

    assert len(edges) == Order.objects.non_draft().count()


def test_draft_order_query(staff_api_client, permission_manage_orders, orders):
    query = """
    query DraftOrdersQuery {
        draftOrders(first: 10) {
            edges {
                node {
                    id
                }
            }
        }
    }
    """

    staff_api_client.user.user_permissions.add(permission_manage_orders)
    response = staff_api_client.post_graphql(query)
    edges = get_graphql_content(response)["data"]["draftOrders"]["edges"]

    assert len(edges) == Order.objects.drafts().count()


ORDERS_FULFILLED_EVENTS = """
    query OrdersQuery {
        orders(first: 1) {
            edges {
                node {
                    events {
                        date
                        type
                        user {
                            email
                        }
                        app {
                            name
                        }
                        message
                        email
                        emailType
                        amount
                        quantity
                        composedId
                        orderNumber
                        fulfilledItems {
                            quantity
                            orderLine {
                                productName
                                variantName
                            }
                        }
                        paymentId
                        paymentGateway
                        warehouse {
                            name
                        }
                    }
                }
            }
        }
    }
"""


def test_nested_order_events_query(
    staff_api_client,
    permission_manage_orders,
    permission_manage_apps,
    fulfilled_order,
    fulfillment,
    staff_user,
    warehouse,
):
    query = ORDERS_FULFILLED_EVENTS

    event = order_events.fulfillment_fulfilled_items_event(
        order=fulfilled_order,
        user=staff_user,
        app=None,
        fulfillment_lines=fulfillment.lines.all(),
    )
    event.parameters.update(
        {
            "message": "Example note",
            "email_type": order_events.OrderEventsEmails.PAYMENT,
            "amount": "80.00",
            "quantity": "10",
            "composed_id": "10-10",
            "warehouse": warehouse.pk,
        }
    )
    event.save()

    staff_api_client.user.user_permissions.add(
        permission_manage_orders, permission_manage_apps
    )
    response = staff_api_client.post_graphql(query)
    content = get_graphql_content(response)
    data = content["data"]["orders"]["edges"][0]["node"]["events"][0]
    assert data["message"] == event.parameters["message"]
    assert data["amount"] == float(event.parameters["amount"])
    assert data["emailType"] == "PAYMENT_CONFIRMATION"
    assert data["quantity"] == int(event.parameters["quantity"])
    assert data["composedId"] == event.parameters["composed_id"]
    assert data["user"]["email"] == staff_user.email
    assert data["type"] == "FULFILLMENT_FULFILLED_ITEMS"
    assert data["date"] == event.date.isoformat()
    assert data["orderNumber"] == str(fulfilled_order.pk)
    assert data["fulfilledItems"] == [
        {
            "quantity": line.quantity,
            "orderLine": {
                "productName": line.order_line.product_name,
                "variantName": line.order_line.variant_name,
            },
        }
        for line in fulfillment.lines.all()
    ]
    assert data["paymentId"] is None
    assert data["paymentGateway"] is None
    assert data["warehouse"]["name"] == warehouse.name


def test_nested_order_events_query_for_app(
    staff_api_client,
    permission_manage_orders,
    permission_manage_apps,
    fulfilled_order,
    fulfillment,
    app,
    warehouse,
):
    query = ORDERS_FULFILLED_EVENTS

    event = order_events.fulfillment_fulfilled_items_event(
        order=fulfilled_order,
        user=None,
        app=app,
        fulfillment_lines=fulfillment.lines.all(),
    )
    event.parameters.update(
        {
            "message": "Example note",
            "email_type": order_events.OrderEventsEmails.PAYMENT,
            "amount": "80.00",
            "quantity": "10",
            "composed_id": "10-10",
            "warehouse": warehouse.pk,
        }
    )
    event.save()

    staff_api_client.user.user_permissions.add(
        permission_manage_orders, permission_manage_apps
    )
    response = staff_api_client.post_graphql(query)
    content = get_graphql_content(response)
    data = content["data"]["orders"]["edges"][0]["node"]["events"][0]
    assert data["message"] == event.parameters["message"]
    assert data["amount"] == float(event.parameters["amount"])
    assert data["emailType"] == "PAYMENT_CONFIRMATION"
    assert data["quantity"] == int(event.parameters["quantity"])
    assert data["composedId"] == event.parameters["composed_id"]
    assert data["user"] is None
    assert data["app"]["name"] == app.name
    assert data["type"] == "FULFILLMENT_FULFILLED_ITEMS"
    assert data["date"] == event.date.isoformat()
    assert data["orderNumber"] == str(fulfilled_order.pk)
    assert data["fulfilledItems"] == [
        {
            "quantity": line.quantity,
            "orderLine": {
                "productName": line.order_line.product_name,
                "variantName": line.order_line.variant_name,
            },
        }
        for line in fulfillment.lines.all()
    ]
    assert data["paymentId"] is None
    assert data["paymentGateway"] is None
    assert data["warehouse"]["name"] == warehouse.name


def test_related_order_events_query(
    staff_api_client, permission_manage_orders, order, payment_dummy, staff_user
):
    query = """
        query OrdersQuery {
            orders(first: 2) {
                edges {
                    node {
                        id
                        events {
                            relatedOrder{
                                id
                            }
                        }
                    }
                }
            }
        }
    """

    new_order = deepcopy(order)
    new_order.id = None
    new_order.token = None
    new_order.save()

    related_order_id = graphene.Node.to_global_id("Order", new_order.id)

    order_replacement_created(
        original_order=order, replace_order=new_order, user=staff_user, app=None
    )

    staff_api_client.user.user_permissions.add(permission_manage_orders)
    response = staff_api_client.post_graphql(query)
    content = get_graphql_content(response)

    data = content["data"]["orders"]["edges"]
    for order_data in data:
        events_data = order_data["node"]["events"]
        if order_data["node"]["id"] != related_order_id:
            assert events_data[0]["relatedOrder"]["id"] == related_order_id


def test_related_order_events_query_for_app(
    staff_api_client, permission_manage_orders, order, payment_dummy, app
):
    query = """
        query OrdersQuery {
            orders(first: 2) {
                edges {
                    node {
                        id
                        events {
                            relatedOrder{
                                id
                            }
                        }
                    }
                }
            }
        }
    """

    new_order = deepcopy(order)
    new_order.id = None
    new_order.token = None
    new_order.save()

    related_order_id = graphene.Node.to_global_id("Order", new_order.id)

    order_replacement_created(
        original_order=order, replace_order=new_order, user=None, app=app
    )

    staff_api_client.user.user_permissions.add(permission_manage_orders)
    response = staff_api_client.post_graphql(query)
    content = get_graphql_content(response)

    data = content["data"]["orders"]["edges"]
    for order_data in data:
        events_data = order_data["node"]["events"]
        if order_data["node"]["id"] != related_order_id:
            assert events_data[0]["relatedOrder"]["id"] == related_order_id


def test_order_events_without_permission(
    staff_api_client,
    permission_manage_orders,
    order_with_lines_and_events,
    customer_user,
):
    query = """
        query OrdersQuery {
            orders(first: 2) {
                edges {
                    node {
                        id
                        events {
                            user {
                                id
                            }
                        }
                    }
                }
            }
        }
    """
    last_event = order_with_lines_and_events.events.last()
    last_event.user = customer_user
    last_event.save()

    staff_api_client.user.user_permissions.add(permission_manage_orders)
    response = staff_api_client.post_graphql(query)
    content = get_graphql_content(response)

    response_events = content["data"]["orders"]["edges"][0]["node"]["events"]
    assert response_events[-1]["user"] is None


ORDERS_PAYMENTS_EVENTS_QUERY = """
    query OrdersQuery {
        orders(first: 1) {
            edges {
                node {
                    events {
                        type
                        user {
                            email
                        }
                        app {
                            name
                        }
                        message
                        email
                        emailType
                        amount
                        quantity
                        composedId
                        orderNumber
                        lines {
                            quantity
                        }
                        paymentId
                        paymentGateway
                    }
                }
            }
        }
    }
"""


def test_payment_information_order_events_query(
    staff_api_client,
    permission_manage_orders,
    permission_manage_apps,
    order,
    payment_dummy,
    staff_user,
):
    query = ORDERS_PAYMENTS_EVENTS_QUERY

    amount = order.total.gross.amount

    order_events.payment_captured_event(
        order=order, user=staff_user, app=None, amount=amount, payment=payment_dummy
    )

    staff_api_client.user.user_permissions.add(
        permission_manage_orders, permission_manage_apps
    )
    response = staff_api_client.post_graphql(query)
    content = get_graphql_content(response)
    data = content["data"]["orders"]["edges"][0]["node"]["events"][0]

    assert data["message"] is None
    assert Money(str(data["amount"]), "USD") == order.total.gross
    assert data["emailType"] is None
    assert data["quantity"] is None
    assert data["composedId"] is None
    assert data["lines"] is None
    assert data["user"]["email"] == staff_user.email
    assert data["app"] is None
    assert data["type"] == "PAYMENT_CAPTURED"
    assert data["orderNumber"] == str(order.pk)
    assert data["paymentId"] == payment_dummy.token
    assert data["paymentGateway"] == payment_dummy.gateway


def test_payment_information_order_events_query_for_app(
    staff_api_client,
    permission_manage_orders,
    permission_manage_apps,
    order,
    payment_dummy,
    app,
):
    query = ORDERS_PAYMENTS_EVENTS_QUERY

    amount = order.total.gross.amount

    order_events.payment_captured_event(
        order=order, user=None, app=app, amount=amount, payment=payment_dummy
    )

    staff_api_client.user.user_permissions.add(
        permission_manage_orders, permission_manage_apps
    )
    response = staff_api_client.post_graphql(query)
    content = get_graphql_content(response)
    data = content["data"]["orders"]["edges"][0]["node"]["events"][0]

    assert data["message"] is None
    assert Money(str(data["amount"]), "USD") == order.total.gross
    assert data["emailType"] is None
    assert data["quantity"] is None
    assert data["composedId"] is None
    assert data["lines"] is None
    assert data["app"]["name"] == app.name
    assert data["type"] == "PAYMENT_CAPTURED"
    assert data["orderNumber"] == str(order.pk)
    assert data["paymentId"] == payment_dummy.token
    assert data["paymentGateway"] == payment_dummy.gateway


def test_non_staff_user_cannot_only_see_his_order(user_api_client, order):
    query = """
    query OrderQuery($id: ID!) {
        order(id: $id) {
            number
        }
    }
    """
    ID = graphene.Node.to_global_id("Order", order.id)
    variables = {"id": ID}
    response = user_api_client.post_graphql(query, variables)
    assert_no_permission(response)


def test_query_order_as_app(app_api_client, permission_manage_orders, order):
    query = """
    query OrderQuery($id: ID!) {
        order(id: $id) {
            token
        }
    }
    """
    ID = graphene.Node.to_global_id("Order", order.id)
    variables = {"id": ID}
    response = app_api_client.post_graphql(
        query, variables, permissions=[permission_manage_orders]
    )
    content = get_graphql_content(response)
    order_data = content["data"]["order"]
    assert order_data["token"] == order.token


QUERY_ORDER_BY_ID = """
    query OrderQuery($id: ID!) {
        order(id: $id) {
            number
        }
    }
"""


def test_staff_query_page_type_by_invalid_id(
    staff_api_client, order, permission_manage_orders
):
    id = "bh/"
    variables = {"id": id}
    response = staff_api_client.post_graphql(
        QUERY_ORDER_BY_ID, variables, permissions=[permission_manage_orders]
    )
    content = get_graphql_content_from_response(response)
    assert len(content["errors"]) == 1
    assert content["errors"][0]["message"] == f"Couldn't resolve id: {id}."
    assert content["data"]["order"] is None


def test_staff_query_page_type_with_invalid_object_type(
    staff_api_client, order, permission_manage_orders
):
    variables = {"id": graphene.Node.to_global_id("Page", order.pk)}
    response = staff_api_client.post_graphql(
        QUERY_ORDER_BY_ID, variables, permissions=[permission_manage_orders]
    )
    content = get_graphql_content(response)
    assert content["data"]["order"] is None


DRAFT_ORDER_CREATE_MUTATION = """
    mutation draftCreate(
        $user: ID, $discount: PositiveDecimal, $lines: [OrderLineCreateInput],
        $shippingAddress: AddressInput, $billingAddress: AddressInput,
        $shippingMethod: ID, $voucher: ID, $customerNote: String, $channel: ID,
        $redirectUrl: String
        ) {
            draftOrderCreate(
                input: {user: $user, discount: $discount,
                lines: $lines, shippingAddress: $shippingAddress,
                billingAddress: $billingAddress,
                shippingMethod: $shippingMethod, voucher: $voucher,
                channelId: $channel,
                redirectUrl: $redirectUrl,
                customerNote: $customerNote}) {
                    errors {
                        field
                        code
                        variants
                        message
                        addressType
                    }
                    order {
                        discount {
                            amount
                        }
                        discountName
                        redirectUrl
                        lines {
                            productName
                            productSku
                            quantity
                        }
                        billingAddress{
                            city
                            streetAddress1
                            postalCode
                        }
                        shippingAddress{
                            city
                            streetAddress1
                            postalCode
                        }
                        status
                        voucher {
                            code
                        }
                        customerNote
                    }
                }
        }
    """


def test_draft_order_create(
    staff_api_client,
    permission_manage_orders,
    staff_user,
    customer_user,
    product_without_shipping,
    shipping_method,
    variant,
    voucher,
    channel_USD,
    graphql_address_data,
):
    variant_0 = variant
    query = DRAFT_ORDER_CREATE_MUTATION

    # Ensure no events were created yet
    assert not OrderEvent.objects.exists()

    user_id = graphene.Node.to_global_id("User", customer_user.id)
    variant_0_id = graphene.Node.to_global_id("ProductVariant", variant_0.id)
    variant_1 = product_without_shipping.variants.first()
    variant_1.quantity = 2
    variant_1.save()
    variant_1_id = graphene.Node.to_global_id("ProductVariant", variant_1.id)
    discount = "10"
    customer_note = "Test note"
    variant_list = [
        {"variantId": variant_0_id, "quantity": 2},
        {"variantId": variant_1_id, "quantity": 1},
    ]
    shipping_address = graphql_address_data
    shipping_id = graphene.Node.to_global_id("ShippingMethod", shipping_method.id)
    voucher_id = graphene.Node.to_global_id("Voucher", voucher.id)
    channel_id = graphene.Node.to_global_id("Channel", channel_USD.id)
    redirect_url = "https://www.example.com"

    variables = {
        "user": user_id,
        "discount": discount,
        "lines": variant_list,
        "billingAddress": shipping_address,
        "shippingAddress": shipping_address,
        "shippingMethod": shipping_id,
        "voucher": voucher_id,
        "customerNote": customer_note,
        "channel": channel_id,
        "redirectUrl": redirect_url,
    }
    response = staff_api_client.post_graphql(
        query, variables, permissions=[permission_manage_orders]
    )
    content = get_graphql_content(response)
    assert not content["data"]["draftOrderCreate"]["errors"]
    data = content["data"]["draftOrderCreate"]["order"]
    assert data["status"] == OrderStatus.DRAFT.upper()
    assert data["voucher"]["code"] == voucher.code
    assert data["customerNote"] == customer_note
    assert data["redirectUrl"] == redirect_url
    assert (
        data["billingAddress"]["streetAddress1"]
        == graphql_address_data["streetAddress1"]
    )
    assert (
        data["shippingAddress"]["streetAddress1"]
        == graphql_address_data["streetAddress1"]
    )

    order = Order.objects.first()
    assert order.user == customer_user
    assert order.shipping_method == shipping_method
    assert order.billing_address
    assert order.shipping_address

    # Ensure the correct event was created
    created_draft_event = OrderEvent.objects.get(
        type=order_events.OrderEvents.DRAFT_CREATED
    )
    assert created_draft_event.user == staff_user
    assert created_draft_event.parameters == {}


def test_draft_order_create_with_inactive_channel(
    staff_api_client,
    permission_manage_orders,
    staff_user,
    customer_user,
    product_without_shipping,
    shipping_method,
    variant,
    voucher,
    channel_USD,
    graphql_address_data,
):
    variant_0 = variant
    query = DRAFT_ORDER_CREATE_MUTATION

    # Ensure no events were created yet
    assert not OrderEvent.objects.exists()

    user_id = graphene.Node.to_global_id("User", customer_user.id)
    channel_USD.is_active = False
    channel_USD.save()
    variant_0_id = graphene.Node.to_global_id("ProductVariant", variant_0.id)
    variant_1 = product_without_shipping.variants.first()
    variant_1.quantity = 2
    variant_1.save()
    variant_1_id = graphene.Node.to_global_id("ProductVariant", variant_1.id)
    discount = "10"
    customer_note = "Test note"
    variant_list = [
        {"variantId": variant_0_id, "quantity": 2},
        {"variantId": variant_1_id, "quantity": 1},
    ]
    shipping_address = graphql_address_data
    shipping_id = graphene.Node.to_global_id("ShippingMethod", shipping_method.id)
    voucher_id = graphene.Node.to_global_id("Voucher", voucher.id)
    channel_id = graphene.Node.to_global_id("Channel", channel_USD.id)
    variables = {
        "user": user_id,
        "discount": discount,
        "lines": variant_list,
        "shippingAddress": shipping_address,
        "shippingMethod": shipping_id,
        "voucher": voucher_id,
        "customerNote": customer_note,
        "channel": channel_id,
    }
    response = staff_api_client.post_graphql(
        query, variables, permissions=[permission_manage_orders]
    )
    content = get_graphql_content(response)
    assert not content["data"]["draftOrderCreate"]["errors"]
    data = content["data"]["draftOrderCreate"]["order"]
    assert data["status"] == OrderStatus.DRAFT.upper()
    assert data["voucher"]["code"] == voucher.code
    assert data["customerNote"] == customer_note

    order = Order.objects.first()
    assert order.user == customer_user
    # billing address shouldn't be set
    assert not order.billing_address
    assert order.shipping_method == shipping_method
    assert order.shipping_address.first_name == graphql_address_data["firstName"]

    # Ensure the correct event was created
    created_draft_event = OrderEvent.objects.get(
        type=order_events.OrderEvents.DRAFT_CREATED
    )
    assert created_draft_event.user == staff_user
    assert created_draft_event.parameters == {}


def test_draft_order_create_variant_with_0_price(
    staff_api_client,
    permission_manage_orders,
    staff_user,
    customer_user,
    product_without_shipping,
    shipping_method,
    variant,
    voucher,
    graphql_address_data,
    channel_USD,
):
    variant_0 = variant
    query = DRAFT_ORDER_CREATE_MUTATION
    # Ensure no events were created yet
    assert not OrderEvent.objects.exists()

    user_id = graphene.Node.to_global_id("User", customer_user.id)
    variant_0_id = graphene.Node.to_global_id("ProductVariant", variant_0.id)
    channel_id = graphene.Node.to_global_id("Channel", channel_USD.id)
    variant_1 = product_without_shipping.variants.first()
    variant_1.quantity = 2
    variant.price = Money(0, "USD")
    variant_1.save()
    variant_1_id = graphene.Node.to_global_id("ProductVariant", variant_1.id)
    variant_list = [
        {"variantId": variant_0_id, "quantity": 2},
        {"variantId": variant_1_id, "quantity": 1},
    ]
    shipping_address = graphql_address_data
    shipping_id = graphene.Node.to_global_id("ShippingMethod", shipping_method.id)
    variables = {
        "user": user_id,
        "lines": variant_list,
        "shippingAddress": shipping_address,
        "shippingMethod": shipping_id,
        "channel": channel_id,
    }
    response = staff_api_client.post_graphql(
        query, variables, permissions=[permission_manage_orders]
    )
    content = get_graphql_content(response)
    assert not content["data"]["draftOrderCreate"]["errors"]
    data = content["data"]["draftOrderCreate"]["order"]
    assert data["status"] == OrderStatus.DRAFT.upper()

    order = Order.objects.first()
    assert order.user == customer_user
    # billing address shouldn't be copied from user
    assert not order.billing_address
    assert order.shipping_method == shipping_method
    assert order.shipping_address.first_name == graphql_address_data["firstName"]

    # Ensure the correct event was created
    created_draft_event = OrderEvent.objects.get(
        type=order_events.OrderEvents.DRAFT_CREATED
    )
    assert created_draft_event.user == staff_user
    assert created_draft_event.parameters == {}


@patch("saleor.graphql.order.mutations.draft_orders.add_variant_to_order")
def test_draft_order_create_tax_error(
    add_variant_to_order_mock,
    staff_api_client,
    permission_manage_orders,
    staff_user,
    customer_user,
    product_without_shipping,
    shipping_method,
    variant,
    voucher,
    graphql_address_data,
    channel_USD,
):
    variant_0 = variant
    err_msg = "Test error"
    add_variant_to_order_mock.side_effect = TaxError(err_msg)
    query = DRAFT_ORDER_CREATE_MUTATION
    # Ensure no events were created yet
    assert not OrderEvent.objects.exists()

    channel_id = graphene.Node.to_global_id("Channel", channel_USD.id)
    user_id = graphene.Node.to_global_id("User", customer_user.id)
    variant_0_id = graphene.Node.to_global_id("ProductVariant", variant_0.id)
    variant_1 = product_without_shipping.variants.first()
    variant_1.quantity = 2
    variant_1.save()
    variant_1_id = graphene.Node.to_global_id("ProductVariant", variant_1.id)
    discount = "10"
    customer_note = "Test note"
    variant_list = [
        {"variantId": variant_0_id, "quantity": 2},
        {"variantId": variant_1_id, "quantity": 1},
    ]
    shipping_address = graphql_address_data
    shipping_id = graphene.Node.to_global_id("ShippingMethod", shipping_method.id)
    voucher_id = graphene.Node.to_global_id("Voucher", voucher.id)
    variables = {
        "user": user_id,
        "discount": discount,
        "lines": variant_list,
        "shippingAddress": shipping_address,
        "shippingMethod": shipping_id,
        "voucher": voucher_id,
        "customerNote": customer_note,
        "channel": channel_id,
    }
    response = staff_api_client.post_graphql(
        query, variables, permissions=[permission_manage_orders]
    )
    content = get_graphql_content(response)
    data = content["data"]["draftOrderCreate"]
    errors = data["errors"]
    assert not data["order"]
    assert len(errors) == 1
    assert errors[0]["code"] == OrderErrorCode.TAX_ERROR.name
    assert errors[0]["message"] == f"Unable to calculate taxes - {err_msg}"

    order_count = Order.objects.all().count()
    assert order_count == 0


def test_draft_order_create_with_voucher_not_assigned_to_order_channel(
    staff_api_client,
    permission_manage_orders,
    staff_user,
    customer_user,
    shipping_method,
    variant,
    voucher,
    channel_USD,
    graphql_address_data,
):
    query = DRAFT_ORDER_CREATE_MUTATION

    channel_id = graphene.Node.to_global_id("Channel", channel_USD.id)
    user_id = graphene.Node.to_global_id("User", customer_user.id)
    variant_id = graphene.Node.to_global_id("ProductVariant", variant.id)
    discount = "10"
    customer_note = "Test note"
    variant_list = [
        {"variantId": variant_id, "quantity": 2},
    ]
    shipping_address = graphql_address_data
    shipping_id = graphene.Node.to_global_id("ShippingMethod", shipping_method.id)
    voucher_id = graphene.Node.to_global_id("Voucher", voucher.id)
    channel_id = graphene.Node.to_global_id("Channel", channel_USD.id)
    voucher.channel_listings.all().delete()
    variables = {
        "user": user_id,
        "discount": discount,
        "lines": variant_list,
        "shippingAddress": shipping_address,
        "shippingMethod": shipping_id,
        "voucher": voucher_id,
        "customerNote": customer_note,
        "channel": channel_id,
    }
    response = staff_api_client.post_graphql(
        query, variables, permissions=[permission_manage_orders]
    )
    content = get_graphql_content(response)
    error = content["data"]["draftOrderCreate"]["errors"][0]
    assert error["code"] == OrderErrorCode.NOT_AVAILABLE_IN_CHANNEL.name
    assert error["field"] == "voucher"


def test_draft_order_create_with_product_and_variant_not_assigned_to_order_channel(
    staff_api_client,
    permission_manage_orders,
    customer_user,
    shipping_method,
    variant,
    channel_USD,
    graphql_address_data,
):
    query = DRAFT_ORDER_CREATE_MUTATION
    user_id = graphene.Node.to_global_id("User", customer_user.id)
    variant_id = graphene.Node.to_global_id("ProductVariant", variant.id)
    discount = "10"
    customer_note = "Test note"
    variant_list = [
        {"variantId": variant_id, "quantity": 2},
    ]
    shipping_address = graphql_address_data
    shipping_id = graphene.Node.to_global_id("ShippingMethod", shipping_method.id)
    channel_id = graphene.Node.to_global_id("Channel", channel_USD.id)
    variant.product.channel_listings.all().delete()
    variant.channel_listings.all().delete()
    variables = {
        "user": user_id,
        "discount": discount,
        "lines": variant_list,
        "shippingAddress": shipping_address,
        "shippingMethod": shipping_id,
        "customerNote": customer_note,
        "channel": channel_id,
    }
    response = staff_api_client.post_graphql(
        query, variables, permissions=[permission_manage_orders]
    )
    content = get_graphql_content(response)
    error = content["data"]["draftOrderCreate"]["errors"][0]
    assert error["code"] == OrderErrorCode.PRODUCT_NOT_PUBLISHED.name
    assert error["field"] == "lines"
    assert error["variants"] == [variant_id]


def test_draft_order_create_with_variant_not_assigned_to_order_channel(
    staff_api_client,
    permission_manage_orders,
    customer_user,
    shipping_method,
    variant,
    channel_USD,
    graphql_address_data,
):
    query = DRAFT_ORDER_CREATE_MUTATION

    user_id = graphene.Node.to_global_id("User", customer_user.id)
    variant_id = graphene.Node.to_global_id("ProductVariant", variant.id)
    discount = "10"
    customer_note = "Test note"
    variant_list = [
        {"variantId": variant_id, "quantity": 2},
    ]
    shipping_address = graphql_address_data
    shipping_id = graphene.Node.to_global_id("ShippingMethod", shipping_method.id)
    channel_id = graphene.Node.to_global_id("Channel", channel_USD.id)
    variant.channel_listings.all().delete()
    variables = {
        "user": user_id,
        "discount": discount,
        "lines": variant_list,
        "shippingAddress": shipping_address,
        "shippingMethod": shipping_id,
        "customerNote": customer_note,
        "channel": channel_id,
    }
    response = staff_api_client.post_graphql(
        query, variables, permissions=[permission_manage_orders]
    )
    content = get_graphql_content(response)
    error = content["data"]["draftOrderCreate"]["errors"][0]
    assert error["code"] == OrderErrorCode.NOT_AVAILABLE_IN_CHANNEL.name
    assert error["field"] == "lines"
    assert error["variants"] == [variant_id]


def test_draft_order_create_without_channel(
    staff_api_client,
    permission_manage_orders,
    staff_user,
    customer_user,
    product_without_shipping,
    shipping_method,
    variant,
    voucher,
    graphql_address_data,
):
    variant_0 = variant
    query = DRAFT_ORDER_CREATE_MUTATION

    user_id = graphene.Node.to_global_id("User", customer_user.id)
    variant_0_id = graphene.Node.to_global_id("ProductVariant", variant_0.id)
    variant_1 = product_without_shipping.variants.first()
    variant_1.quantity = 2
    variant_1.save()
    variant_1_id = graphene.Node.to_global_id("ProductVariant", variant_1.id)
    variant_list = [
        {"variantId": variant_0_id, "quantity": 2},
        {"variantId": variant_1_id, "quantity": 1},
    ]
    variables = {
        "user": user_id,
        "lines": variant_list,
    }
    response = staff_api_client.post_graphql(
        query, variables, permissions=[permission_manage_orders]
    )
    content = get_graphql_content(response)
    error = content["data"]["draftOrderCreate"]["errors"][0]
    assert error["code"] == OrderErrorCode.REQUIRED.name
    assert error["field"] == "channel"


def test_draft_order_create_with_negative_quantity_line(
    staff_api_client,
    permission_manage_orders,
    staff_user,
    customer_user,
    product_without_shipping,
    shipping_method,
    channel_USD,
    variant,
    voucher,
    graphql_address_data,
):
    variant_0 = variant
    query = DRAFT_ORDER_CREATE_MUTATION

    user_id = graphene.Node.to_global_id("User", customer_user.id)
    variant_0_id = graphene.Node.to_global_id("ProductVariant", variant_0.id)
    variant_1 = product_without_shipping.variants.first()
    variant_1.quantity = 2
    variant_1.save()
    channel_id = graphene.Node.to_global_id("Channel", channel_USD.id)

    variant_1_id = graphene.Node.to_global_id("ProductVariant", variant_1.id)
    variant_list = [
        {"variantId": variant_0_id, "quantity": -2},
        {"variantId": variant_1_id, "quantity": 1},
    ]
    variables = {
        "user": user_id,
        "lines": variant_list,
        "channel": channel_id,
    }
    response = staff_api_client.post_graphql(
        query, variables, permissions=[permission_manage_orders]
    )
    content = get_graphql_content(response)
    error = content["data"]["draftOrderCreate"]["errors"][0]
    assert error["code"] == OrderErrorCode.ZERO_QUANTITY.name
    assert error["field"] == "quantity"


def test_draft_order_create_with_channel_with_unpublished_product(
    staff_api_client,
    permission_manage_orders,
    staff_user,
    customer_user,
    product_without_shipping,
    shipping_method,
    variant,
    voucher,
    graphql_address_data,
    channel_USD,
):
    variant_0 = variant
    query = DRAFT_ORDER_CREATE_MUTATION

    # Ensure no events were created yet
    assert not OrderEvent.objects.exists()

    user_id = graphene.Node.to_global_id("User", customer_user.id)
    variant_0_id = graphene.Node.to_global_id("ProductVariant", variant_0.id)
    variant_1 = product_without_shipping.variants.first()
    channel_listing = variant_1.product.channel_listings.get()
    channel_listing.is_published = False
    channel_listing.save()

    variant_1.quantity = 2
    variant_1.save()
    variant_1_id = graphene.Node.to_global_id("ProductVariant", variant_1.id)
    discount = "10"
    customer_note = "Test note"
    variant_list = [
        {"variantId": variant_0_id, "quantity": 2},
        {"variantId": variant_1_id, "quantity": 1},
    ]
    shipping_address = graphql_address_data
    shipping_id = graphene.Node.to_global_id("ShippingMethod", shipping_method.id)
    channel_id = graphene.Node.to_global_id("Channel", channel_USD.id)
    voucher_id = graphene.Node.to_global_id("Voucher", voucher.id)
    variables = {
        "user": user_id,
        "discount": discount,
        "channel": channel_id,
        "lines": variant_list,
        "shippingAddress": shipping_address,
        "shippingMethod": shipping_id,
        "voucher": voucher_id,
        "customerNote": customer_note,
    }

    response = staff_api_client.post_graphql(
        query, variables, permissions=[permission_manage_orders]
    )
    content = get_graphql_content(response)
    error = content["data"]["draftOrderCreate"]["errors"][0]

    assert error["field"] == "lines"
    assert error["code"] == OrderErrorCode.PRODUCT_NOT_PUBLISHED.name
    assert error["variants"] == [variant_1_id]


def test_draft_order_create_with_channel_with_unpublished_product_by_date(
    staff_api_client,
    permission_manage_orders,
    staff_user,
    customer_user,
    product_without_shipping,
    shipping_method,
    variant,
    voucher,
    graphql_address_data,
    channel_USD,
):
    variant_0 = variant
    query = DRAFT_ORDER_CREATE_MUTATION

    # Ensure no events were created yet
    assert not OrderEvent.objects.exists()
    next_day = date.today() + timedelta(days=1)
    user_id = graphene.Node.to_global_id("User", customer_user.id)
    variant_0_id = graphene.Node.to_global_id("ProductVariant", variant_0.id)
    variant_1 = product_without_shipping.variants.first()
    channel_listing = variant_1.product.channel_listings.get()
    channel_listing.publication_date = next_day
    channel_listing.save()

    variant_1.quantity = 2
    variant_1.save()
    variant_1_id = graphene.Node.to_global_id("ProductVariant", variant_1.id)
    discount = "10"
    customer_note = "Test note"
    variant_list = [
        {"variantId": variant_0_id, "quantity": 2},
        {"variantId": variant_1_id, "quantity": 1},
    ]
    shipping_address = graphql_address_data
    shipping_id = graphene.Node.to_global_id("ShippingMethod", shipping_method.id)
    channel_id = graphene.Node.to_global_id("Channel", channel_USD.id)
    voucher_id = graphene.Node.to_global_id("Voucher", voucher.id)
    variables = {
        "user": user_id,
        "discount": discount,
        "channel": channel_id,
        "lines": variant_list,
        "shippingAddress": shipping_address,
        "shippingMethod": shipping_id,
        "voucher": voucher_id,
        "customerNote": customer_note,
    }

    response = staff_api_client.post_graphql(
        query, variables, permissions=[permission_manage_orders]
    )
    content = get_graphql_content(response)
    error = content["data"]["draftOrderCreate"]["errors"][0]

    assert error["field"] == "lines"
    assert error["code"] == "PRODUCT_NOT_PUBLISHED"
    assert error["variants"] == [variant_1_id]


def test_draft_order_create_with_channel(
    staff_api_client,
    permission_manage_orders,
    staff_user,
    customer_user,
    product_without_shipping,
    shipping_method,
    variant,
    voucher,
    graphql_address_data,
    channel_USD,
):
    variant_0 = variant
    query = DRAFT_ORDER_CREATE_MUTATION

    # Ensure no events were created yet
    assert not OrderEvent.objects.exists()

    user_id = graphene.Node.to_global_id("User", customer_user.id)
    variant_0_id = graphene.Node.to_global_id("ProductVariant", variant_0.id)
    variant_1 = product_without_shipping.variants.first()

    variant_1.quantity = 2
    variant_1.save()
    variant_1_id = graphene.Node.to_global_id("ProductVariant", variant_1.id)
    discount = "10"
    customer_note = "Test note"
    variant_list = [
        {"variantId": variant_0_id, "quantity": 2},
        {"variantId": variant_1_id, "quantity": 1},
    ]
    shipping_address = graphql_address_data
    shipping_id = graphene.Node.to_global_id("ShippingMethod", shipping_method.id)
    channel_id = graphene.Node.to_global_id("Channel", channel_USD.id)
    voucher_id = graphene.Node.to_global_id("Voucher", voucher.id)
    variables = {
        "user": user_id,
        "discount": discount,
        "channel": channel_id,
        "lines": variant_list,
        "shippingAddress": shipping_address,
        "shippingMethod": shipping_id,
        "voucher": voucher_id,
        "customerNote": customer_note,
    }
    response = staff_api_client.post_graphql(
        query, variables, permissions=[permission_manage_orders]
    )
    content = get_graphql_content(response)
    assert not content["data"]["draftOrderCreate"]["errors"]
    data = content["data"]["draftOrderCreate"]["order"]
    assert data["status"] == OrderStatus.DRAFT.upper()
    assert data["voucher"]["code"] == voucher.code
    assert data["customerNote"] == customer_note

    order = Order.objects.first()
    assert order.user == customer_user
    assert order.channel.id == channel_USD.id
    # billing address should be copied
    assert not order.billing_address
    assert order.shipping_method == shipping_method
    assert order.shipping_address.first_name == graphql_address_data["firstName"]

    # Ensure the correct event was created
    created_draft_event = OrderEvent.objects.get(
        type=order_events.OrderEvents.DRAFT_CREATED
    )
    assert created_draft_event.user == staff_user
    assert created_draft_event.parameters == {}


def test_draft_order_create_invalid_billing_address(
    staff_api_client,
    permission_manage_orders,
    staff_user,
    customer_user,
    product_without_shipping,
    shipping_method,
    variant,
    voucher,
    channel_USD,
    graphql_address_data,
):
    variant_0 = variant
    query = DRAFT_ORDER_CREATE_MUTATION

    # Ensure no events were created yet
    assert not OrderEvent.objects.exists()

    user_id = graphene.Node.to_global_id("User", customer_user.id)
    variant_0_id = graphene.Node.to_global_id("ProductVariant", variant_0.id)
    variant_1 = product_without_shipping.variants.first()
    variant_1.quantity = 2
    variant_1.save()
    variant_1_id = graphene.Node.to_global_id("ProductVariant", variant_1.id)
    discount = "10"
    customer_note = "Test note"
    variant_list = [
        {"variantId": variant_0_id, "quantity": 2},
        {"variantId": variant_1_id, "quantity": 1},
    ]
    billing_address = graphql_address_data.copy()
    del billing_address["country"]
    shipping_id = graphene.Node.to_global_id("ShippingMethod", shipping_method.id)
    voucher_id = graphene.Node.to_global_id("Voucher", voucher.id)
    channel_id = graphene.Node.to_global_id("Channel", channel_USD.id)
    redirect_url = "https://www.example.com"

    variables = {
        "user": user_id,
        "discount": discount,
        "lines": variant_list,
        "billingAddress": billing_address,
        "shippingAddress": graphql_address_data,
        "shippingMethod": shipping_id,
        "voucher": voucher_id,
        "customerNote": customer_note,
        "channel": channel_id,
        "redirectUrl": redirect_url,
    }
    response = staff_api_client.post_graphql(
        query, variables, permissions=[permission_manage_orders]
    )
    content = get_graphql_content(response)
    errors = content["data"]["draftOrderCreate"]["errors"]
    assert len(errors) == 1
    assert errors[0]["field"] == "country"
    assert errors[0]["code"] == OrderErrorCode.REQUIRED.name
    assert errors[0]["addressType"] == AddressType.BILLING.upper()


def test_draft_order_create_invalid_shipping_address(
    staff_api_client,
    permission_manage_orders,
    staff_user,
    customer_user,
    product_without_shipping,
    shipping_method,
    variant,
    voucher,
    channel_USD,
    graphql_address_data,
):
    variant_0 = variant
    query = DRAFT_ORDER_CREATE_MUTATION

    # Ensure no events were created yet
    assert not OrderEvent.objects.exists()

    user_id = graphene.Node.to_global_id("User", customer_user.id)
    variant_0_id = graphene.Node.to_global_id("ProductVariant", variant_0.id)
    variant_1 = product_without_shipping.variants.first()
    variant_1.quantity = 2
    variant_1.save()
    variant_1_id = graphene.Node.to_global_id("ProductVariant", variant_1.id)
    discount = "10"
    customer_note = "Test note"
    variant_list = [
        {"variantId": variant_0_id, "quantity": 2},
        {"variantId": variant_1_id, "quantity": 1},
    ]
    shipping_address = graphql_address_data.copy()
    del shipping_address["country"]
    shipping_id = graphene.Node.to_global_id("ShippingMethod", shipping_method.id)
    voucher_id = graphene.Node.to_global_id("Voucher", voucher.id)
    channel_id = graphene.Node.to_global_id("Channel", channel_USD.id)
    redirect_url = "https://www.example.com"

    variables = {
        "user": user_id,
        "discount": discount,
        "lines": variant_list,
        "billingAddress": graphql_address_data,
        "shippingAddress": shipping_address,
        "shippingMethod": shipping_id,
        "voucher": voucher_id,
        "customerNote": customer_note,
        "channel": channel_id,
        "redirectUrl": redirect_url,
    }
    response = staff_api_client.post_graphql(
        query, variables, permissions=[permission_manage_orders]
    )
    content = get_graphql_content(response)
    errors = content["data"]["draftOrderCreate"]["errors"]
    assert len(errors) == 1
    assert errors[0]["field"] == "country"
    assert errors[0]["code"] == OrderErrorCode.REQUIRED.name
    assert errors[0]["addressType"] == AddressType.SHIPPING.upper()


DRAFT_UPDATE_QUERY = """
        mutation draftUpdate(
        $id: ID!,
        $voucher: ID,
        $channel: ID,
        $customerNote: String
        ) {
            draftOrderUpdate(
                id: $id,
                input: {
                    voucher: $voucher,
                    customerNote: $customerNote
                    channelId: $channel
                }) {
                errors {
                    field
                    code
                    message
                }
                order {
                    userEmail
                    channel {
                        id
                    }
                }
            }
        }
        """


def test_draft_order_update_existing_channel_id(
    staff_api_client, permission_manage_orders, order_with_lines, channel_PLN
):
    order = order_with_lines
    order.status = OrderStatus.DRAFT
    order.save()
    query = DRAFT_UPDATE_QUERY
    order_id = graphene.Node.to_global_id("Order", order.id)
    channel_id = graphene.Node.to_global_id("Channel", channel_PLN.id)
    variables = {
        "id": order_id,
        "channel": channel_id,
    }

    response = staff_api_client.post_graphql(
        query, variables, permissions=[permission_manage_orders]
    )
    content = get_graphql_content(response)
    error = content["data"]["draftOrderUpdate"]["errors"][0]

    assert error["code"] == OrderErrorCode.NOT_EDITABLE.name
    assert error["field"] == "channelId"


def test_draft_order_update_voucher_not_available(
    staff_api_client, permission_manage_orders, order_with_lines, voucher
):
    order = order_with_lines
    order.status = OrderStatus.DRAFT
    order.save()
    assert order.voucher is None
    query = DRAFT_UPDATE_QUERY
    order_id = graphene.Node.to_global_id("Order", order.id)
    voucher_id = graphene.Node.to_global_id("Voucher", voucher.id)
    voucher.channel_listings.all().delete()
    variables = {
        "id": order_id,
        "voucher": voucher_id,
    }

    response = staff_api_client.post_graphql(
        query, variables, permissions=[permission_manage_orders]
    )
    content = get_graphql_content(response)
    error = content["data"]["draftOrderUpdate"]["errors"][0]

    assert error["code"] == OrderErrorCode.NOT_AVAILABLE_IN_CHANNEL.name
    assert error["field"] == "voucher"


DRAFT_ORDER_UPDATE_MUTATION = """
    mutation draftUpdate(
        $id: ID!, $voucher: ID!, $customerNote: String, $shippingAddress: AddressInput
    ) {
        draftOrderUpdate(id: $id,
                            input: {
                                voucher: $voucher,
                                customerNote: $customerNote,
                                shippingAddress: $shippingAddress,
                            }) {
            errors {
                field
                message
                code
            }
            order {
                userEmail
            }
        }
    }
"""


def test_draft_order_update(
    staff_api_client, permission_manage_orders, draft_order, voucher
):
    order = draft_order
    assert not order.voucher
    assert not order.customer_note
    query = DRAFT_ORDER_UPDATE_MUTATION
    order_id = graphene.Node.to_global_id("Order", order.id)
    voucher_id = graphene.Node.to_global_id("Voucher", voucher.id)
    customer_note = "Test customer note"
    variables = {
        "id": order_id,
        "voucher": voucher_id,
        "customerNote": customer_note,
    }

    response = staff_api_client.post_graphql(
        query, variables, permissions=[permission_manage_orders]
    )
    content = get_graphql_content(response)
    data = content["data"]["draftOrderUpdate"]
    assert not data["errors"]
    order.refresh_from_db()
    assert order.voucher
    assert order.customer_note == customer_note


def test_draft_order_update_with_non_draft_order(
    staff_api_client, permission_manage_orders, order_with_lines, voucher
):
    order = order_with_lines
    query = DRAFT_ORDER_UPDATE_MUTATION
    order_id = graphene.Node.to_global_id("Order", order.id)
    voucher_id = graphene.Node.to_global_id("Voucher", voucher.id)
    customer_note = "Test customer note"
    variables = {"id": order_id, "voucher": voucher_id, "customerNote": customer_note}
    response = staff_api_client.post_graphql(
        query, variables, permissions=[permission_manage_orders]
    )
    content = get_graphql_content(response)
    error = content["data"]["draftOrderUpdate"]["errors"][0]
    assert error["field"] == "id"
    assert error["code"] == OrderErrorCode.INVALID.name


@patch("saleor.graphql.order.mutations.draft_orders.update_order_prices")
def test_draft_order_update_tax_error(
    update_order_prices_mock,
    staff_api_client,
    permission_manage_orders,
    draft_order,
    voucher,
    graphql_address_data,
):
    err_msg = "Test error"
    update_order_prices_mock.side_effect = TaxError(err_msg)
    order = draft_order
    assert not order.voucher
    assert not order.customer_note
    query = DRAFT_ORDER_UPDATE_MUTATION
    order_id = graphene.Node.to_global_id("Order", order.id)
    voucher_id = graphene.Node.to_global_id("Voucher", voucher.id)
    customer_note = "Test customer note"
    variables = {
        "id": order_id,
        "voucher": voucher_id,
        "customerNote": customer_note,
        "shippingAddress": graphql_address_data,
    }
    response = staff_api_client.post_graphql(
        query, variables, permissions=[permission_manage_orders]
    )
    content = get_graphql_content(response)
    data = content["data"]["draftOrderUpdate"]
    errors = data["errors"]
    assert len(errors) == 1
    assert errors[0]["code"] == OrderErrorCode.TAX_ERROR.name
    assert errors[0]["message"] == f"Unable to calculate taxes - {err_msg}"

    order.refresh_from_db()
    assert not order.voucher
    assert not order.customer_note


def test_draft_order_update_invalid_address(
    staff_api_client,
    permission_manage_orders,
    draft_order,
    voucher,
    graphql_address_data,
):
    order = draft_order
    assert not order.voucher
    assert not order.customer_note
    graphql_address_data["postalCode"] = "TEST TEST invalid postal code 12345"
    query = DRAFT_ORDER_UPDATE_MUTATION
    order_id = graphene.Node.to_global_id("Order", order.id)
    voucher_id = graphene.Node.to_global_id("Voucher", voucher.id)

    variables = {
        "id": order_id,
        "voucher": voucher_id,
        "shippingAddress": graphql_address_data,
    }

    response = staff_api_client.post_graphql(
        query, variables, permissions=[permission_manage_orders]
    )
    content = get_graphql_content(response)
    data = content["data"]["draftOrderUpdate"]
    assert len(data["errors"]) == 2
    assert not data["order"]
    assert {error["code"] for error in data["errors"]} == {
        OrderErrorCode.INVALID.name,
        OrderErrorCode.REQUIRED.name,
    }
    assert {error["field"] for error in data["errors"]} == {"postalCode"}


def test_draft_order_update_doing_nothing_generates_no_events(
    staff_api_client, permission_manage_orders, order_with_lines
):
    assert not OrderEvent.objects.exists()

    query = """
        mutation draftUpdate($id: ID!) {
            draftOrderUpdate(id: $id, input: {}) {
                errors {
                    field
                    message
                }
            }
        }
        """
    order_id = graphene.Node.to_global_id("Order", order_with_lines.id)
    response = staff_api_client.post_graphql(
        query, {"id": order_id}, permissions=[permission_manage_orders]
    )
    get_graphql_content(response)

    # Ensure not event was created
    assert not OrderEvent.objects.exists()


def test_draft_order_delete(
    staff_api_client, permission_manage_orders, order_with_lines
):
    order = order_with_lines
    query = """
        mutation draftDelete($id: ID!) {
            draftOrderDelete(id: $id) {
                order {
                    id
                }
            }
        }
        """
    order_id = graphene.Node.to_global_id("Order", order.id)
    variables = {"id": order_id}
    staff_api_client.post_graphql(
        query, variables, permissions=[permission_manage_orders]
    )
    with pytest.raises(order._meta.model.DoesNotExist):
        order.refresh_from_db()


ORDER_CAN_FINALIZE_QUERY = """
    query OrderQuery($id: ID!){
        order(id: $id){
            canFinalize
            errors {
                code
                field
                message
                warehouse
                orderLines
                variants
            }
        }
    }
"""


def test_can_finalize_order(staff_api_client, permission_manage_orders, draft_order):
    order_id = graphene.Node.to_global_id("Order", draft_order.id)
    variables = {"id": order_id}
    staff_api_client.user.user_permissions.add(permission_manage_orders)
    response = staff_api_client.post_graphql(ORDER_CAN_FINALIZE_QUERY, variables)
    content = get_graphql_content(response)
    assert content["data"]["order"]["canFinalize"] is True
    assert not content["data"]["order"]["errors"]


def test_can_finalize_order_invalid_shipping_method_set(
    staff_api_client, permission_manage_orders, draft_order
):
    order_id = graphene.Node.to_global_id("Order", draft_order.id)
    draft_order.channel.shipping_zones.clear()
    variables = {"id": order_id}
    staff_api_client.user.user_permissions.add(permission_manage_orders)
    response = staff_api_client.post_graphql(ORDER_CAN_FINALIZE_QUERY, variables)
    content = get_graphql_content(response)
    assert content["data"]["order"]["canFinalize"] is False
    errors = content["data"]["order"]["errors"]
    assert len(errors) == 3
    assert {error["code"] for error in errors} == {
        OrderErrorCode.SHIPPING_METHOD_NOT_APPLICABLE.name,
        OrderErrorCode.INSUFFICIENT_STOCK.name,
    }
    assert {error["field"] for error in errors} == {"shipping", "lines"}


def test_can_finalize_order_no_order_lines(
    staff_api_client, permission_manage_orders, order
):
    order.status = OrderStatus.DRAFT
    order.save(update_fields=["status"])
    order_id = graphene.Node.to_global_id("Order", order.id)
    variables = {"id": order_id}
    staff_api_client.user.user_permissions.add(permission_manage_orders)
    response = staff_api_client.post_graphql(ORDER_CAN_FINALIZE_QUERY, variables)
    content = get_graphql_content(response)
    assert content["data"]["order"]["canFinalize"] is False
    errors = content["data"]["order"]["errors"]
    assert len(errors) == 1
    assert errors[0]["code"] == OrderErrorCode.REQUIRED.name
    assert errors[0]["field"] == "lines"


def test_can_finalize_order_product_unavailable_for_purchase(
    staff_api_client, permission_manage_orders, draft_order
):
    # given
    order = draft_order

    order.status = OrderStatus.DRAFT
    order.save(update_fields=["status"])

    line = order.lines.first()
    product = line.variant.product
    product.channel_listings.update(available_for_purchase=None)

    order_id = graphene.Node.to_global_id("Order", order.id)
    variables = {"id": order_id}
    staff_api_client.user.user_permissions.add(permission_manage_orders)

    # when
    response = staff_api_client.post_graphql(ORDER_CAN_FINALIZE_QUERY, variables)

    # then
    content = get_graphql_content(response)
    assert content["data"]["order"]["canFinalize"] is False
    errors = content["data"]["order"]["errors"]
    assert len(errors) == 1
    assert errors[0]["code"] == OrderErrorCode.PRODUCT_UNAVAILABLE_FOR_PURCHASE.name
    assert errors[0]["field"] == "lines"
    assert errors[0]["orderLines"] == [graphene.Node.to_global_id("OrderLine", line.pk)]


def test_can_finalize_order_product_available_for_purchase_from_tomorrow(
    staff_api_client, permission_manage_orders, draft_order
):
    # given
    order = draft_order

    order.status = OrderStatus.DRAFT
    order.save(update_fields=["status"])

    line = order.lines.first()
    product = line.variant.product
    product.channel_listings.update(
        available_for_purchase=date.today() + timedelta(days=1)
    )

    order_id = graphene.Node.to_global_id("Order", order.id)
    variables = {"id": order_id}
    staff_api_client.user.user_permissions.add(permission_manage_orders)

    # when
    response = staff_api_client.post_graphql(ORDER_CAN_FINALIZE_QUERY, variables)

    # then
    content = get_graphql_content(response)
    assert content["data"]["order"]["canFinalize"] is False
    errors = content["data"]["order"]["errors"]
    assert len(errors) == 1
    assert errors[0]["code"] == OrderErrorCode.PRODUCT_UNAVAILABLE_FOR_PURCHASE.name
    assert errors[0]["field"] == "lines"
    assert errors[0]["orderLines"] == [graphene.Node.to_global_id("OrderLine", line.pk)]


def test_validate_draft_order(draft_order):
    # should not raise any errors
    assert validate_draft_order(draft_order, "US") is None


def test_validate_draft_order_wrong_shipping(draft_order):
    order = draft_order
    shipping_zone = order.shipping_method.shipping_zone
    shipping_zone.countries = ["DE"]
    shipping_zone.save()
    assert order.shipping_address.country.code not in shipping_zone.countries
    with pytest.raises(ValidationError) as e:
        validate_draft_order(order, "US")
    msg = "Shipping method is not valid for chosen shipping address"
    assert e.value.error_dict["shipping"][0].message == msg


def test_validate_draft_order_no_order_lines(order, shipping_method):
    order.shipping_method = shipping_method
    with pytest.raises(ValidationError) as e:
        validate_draft_order(order, "US")
    msg = "Could not create order without any products."
    assert e.value.error_dict["lines"][0].message == msg


def test_validate_draft_order_non_existing_variant(draft_order):
    order = draft_order
    line = order.lines.first()
    variant = line.variant
    variant.delete()
    line.refresh_from_db()
    assert line.variant is None

    with pytest.raises(ValidationError) as e:
        validate_draft_order(order, "US")
    msg = "Could not create orders with non-existing products."
    assert e.value.error_dict["lines"][0].message == msg


def test_validate_draft_order_with_unpublished_product(draft_order):
    order = draft_order
    line = order.lines.first()
    variant = line.variant
    product_channel_listing = variant.product.channel_listings.get()
    product_channel_listing.is_published = False
    product_channel_listing.save(update_fields=["is_published"])
    line.refresh_from_db()

    with pytest.raises(ValidationError) as e:
        validate_draft_order(order, "US")
    msg = "Can't finalize draft with unpublished product."
    error = e.value.error_dict["lines"][0]

    assert error.message == msg
    assert error.code == OrderErrorCode.PRODUCT_NOT_PUBLISHED.value


def test_validate_draft_order_with_unavailable_for_purchase_product(draft_order):
    order = draft_order
    line = order.lines.first()
    variant = line.variant
    variant.product.channel_listings.update(available_for_purchase=None)
    line.refresh_from_db()

    with pytest.raises(ValidationError) as e:
        validate_draft_order(order, "US")
    msg = "Can't finalize draft with product unavailable for purchase."
    error = e.value.error_dict["lines"][0]

    assert error.message == msg
    assert error.code == OrderErrorCode.PRODUCT_UNAVAILABLE_FOR_PURCHASE.value


def test_validate_draft_order_with_product_available_for_purchase_in_future(
    draft_order,
):
    order = draft_order
    line = order.lines.first()
    variant = line.variant
    variant.product.channel_listings.update(
        available_for_purchase=date.today() + timedelta(days=2)
    )
    line.refresh_from_db()

    with pytest.raises(ValidationError) as e:
        validate_draft_order(order, "US")
    msg = "Can't finalize draft with product unavailable for purchase."
    error = e.value.error_dict["lines"][0]

    assert error.message == msg
    assert error.code == OrderErrorCode.PRODUCT_UNAVAILABLE_FOR_PURCHASE.value


def test_validate_draft_order_out_of_stock_variant(draft_order):
    order = draft_order
    line = order.lines.first()
    variant = line.variant

    stock = variant.stocks.get()
    stock.quantity = 0
    stock.save(update_fields=["quantity"])

    with pytest.raises(ValidationError) as e:
        validate_draft_order(order, "US")
    msg = "Insufficient product stock: SKU_AA"
    assert e.value.error_dict["lines"][0].message == msg


def test_validate_draft_order_no_shipping_address(draft_order):
    order = draft_order
    order.shipping_address = None

    with pytest.raises(ValidationError) as e:
        validate_draft_order(order, "US")
    error = e.value.error_dict["order"][0]
    assert error.message == "Can't finalize draft with no shipping address."
    assert error.code == OrderErrorCode.ORDER_NO_SHIPPING_ADDRESS.value


def test_validate_draft_order_no_billing_address(draft_order):
    order = draft_order
    order.billing_address = None

    with pytest.raises(ValidationError) as e:
        validate_draft_order(order, "US")
    error = e.value.error_dict["order"][0]
    assert error.message == "Can't finalize draft with no billing address."
    assert error.code == OrderErrorCode.BILLING_ADDRESS_NOT_SET.value


def test_validate_draft_order_no_shipping_method(draft_order):
    order = draft_order
    order.shipping_method = None

    with pytest.raises(ValidationError) as e:
        validate_draft_order(order, "US")
    error = e.value.error_dict["shipping"][0]
    assert error.message == "Shipping method is required."
    assert error.code == OrderErrorCode.SHIPPING_METHOD_REQUIRED.value


def test_validate_draft_order_no_shipping_method_shipping_not_required(draft_order):
    order = draft_order
    order.shipping_method = None
    required_mock = Mock(return_value=False)
    order.is_shipping_required = required_mock

    assert validate_draft_order(order, "US") is None


def test_validate_draft_order_no_shipping_address_no_method_shipping_not_required(
    draft_order,
):
    order = draft_order
    order.shipping_method = None
    order.shipping_address = None
    required_mock = Mock(return_value=False)
    order.is_shipping_required = required_mock

    assert validate_draft_order(order, "US") is None


DRAFT_ORDER_COMPLETE_MUTATION = """
    mutation draftComplete($id: ID!) {
        draftOrderComplete(id: $id) {
            errors {
                field
                code
                variants
            }
            order {
                status
                origin
            }
        }
    }
"""


@patch("saleor.plugins.manager.PluginsManager.product_variant_out_of_stock")
def test_draft_order_complete(
    product_variant_out_of_stock_webhook_mock,
    staff_api_client,
    permission_manage_orders,
    staff_user,
    draft_order,
):
    order = draft_order

    # Ensure no events were created
    assert not OrderEvent.objects.exists()

    # Ensure no allocation were created
    assert not Allocation.objects.filter(order_line__order=order).exists()

    order_id = graphene.Node.to_global_id("Order", order.id)
    variables = {"id": order_id}
    response = staff_api_client.post_graphql(
        DRAFT_ORDER_COMPLETE_MUTATION, variables, permissions=[permission_manage_orders]
    )
    content = get_graphql_content(response)
    data = content["data"]["draftOrderComplete"]["order"]
    order.refresh_from_db()
    assert data["status"] == order.status.upper()
    assert data["origin"] == OrderOrigin.DRAFT.upper()

    for line in order.lines.all():
        allocation = line.allocations.get()
        assert allocation.quantity_allocated == line.quantity_unfulfilled

    # ensure there are only 2 events with correct types
    event_params = {
        "user": staff_user,
        "type__in": [
            order_events.OrderEvents.PLACED_FROM_DRAFT,
            order_events.OrderEvents.CONFIRMED,
        ],
        "parameters": {},
    }
    matching_events = OrderEvent.objects.filter(**event_params)
    assert matching_events.count() == 2
    assert matching_events[0].type != matching_events[1].type
    assert not OrderEvent.objects.exclude(**event_params).exists()
    product_variant_out_of_stock_webhook_mock.assert_called_once_with(
        Stock.objects.last()
    )


@patch("saleor.plugins.manager.PluginsManager.product_variant_out_of_stock")
def test_draft_order_complete_with_out_of_stock_webhook(
    product_variant_out_of_stock_webhook_mock,
    staff_api_client,
    permission_manage_orders,
    draft_order,
):
    order = draft_order
    first_line = order.lines.first()
    first_line.quantity = 5
    first_line.save()

    # Ensure no allocation were created
    assert not Allocation.objects.filter(order_line__order=order).exists()
    order_id = graphene.Node.to_global_id("Order", order.id)
    variables = {"id": order_id}
    staff_api_client.post_graphql(
        DRAFT_ORDER_COMPLETE_MUTATION, variables, permissions=[permission_manage_orders]
    )

    total_stock = Stock.objects.aggregate(Sum("quantity"))["quantity__sum"]
    total_allocation = Allocation.objects.filter(order_line__order=order).aggregate(
        Sum("quantity_allocated")
    )["quantity_allocated__sum"]
    assert total_stock == total_allocation
    assert product_variant_out_of_stock_webhook_mock.call_count == 2
    product_variant_out_of_stock_webhook_mock.assert_called_with(Stock.objects.last())


def test_draft_order_from_reissue_complete(
    staff_api_client,
    permission_manage_orders,
    staff_user,
    draft_order,
):
    order = draft_order
    order.origin = OrderOrigin.REISSUE
    order.save(update_fields=["origin"])

    # Ensure no events were created
    assert not OrderEvent.objects.exists()

    # Ensure no allocation were created
    assert not Allocation.objects.filter(order_line__order=order).exists()

    order_id = graphene.Node.to_global_id("Order", order.id)
    variables = {"id": order_id}
    response = staff_api_client.post_graphql(
        DRAFT_ORDER_COMPLETE_MUTATION, variables, permissions=[permission_manage_orders]
    )
    content = get_graphql_content(response)
    data = content["data"]["draftOrderComplete"]["order"]
    order.refresh_from_db()
    assert data["status"] == order.status.upper()
    assert data["origin"] == OrderOrigin.REISSUE.upper()

    for line in order.lines.all():
        allocation = line.allocations.get()
        assert allocation.quantity_allocated == line.quantity_unfulfilled

    # ensure there are only 2 events with correct types
    event_params = {
        "user": staff_user,
        "type__in": [
            order_events.OrderEvents.PLACED_FROM_DRAFT,
            order_events.OrderEvents.CONFIRMED,
        ],
        "parameters": {},
    }
    matching_events = OrderEvent.objects.filter(**event_params)
    assert matching_events.count() == 2
    assert matching_events[0].type != matching_events[1].type
    assert not OrderEvent.objects.exclude(**event_params).exists()


def test_draft_order_complete_with_inactive_channel(
    staff_api_client,
    permission_manage_orders,
    staff_user,
    draft_order,
):
    order = draft_order
    channel = order.channel
    channel.is_active = False
    channel.save()

    order_id = graphene.Node.to_global_id("Order", order.id)
    variables = {"id": order_id}
    response = staff_api_client.post_graphql(
        DRAFT_ORDER_COMPLETE_MUTATION, variables, permissions=[permission_manage_orders]
    )
    content = get_graphql_content(response)
    data = content["data"]["draftOrderComplete"]
    assert data["errors"][0]["code"] == OrderErrorCode.CHANNEL_INACTIVE.name
    assert data["errors"][0]["field"] == "channel"


def test_draft_order_complete_with_unavailable_variant(
    staff_api_client,
    permission_manage_orders,
    staff_user,
    draft_order,
):
    order = draft_order
    variant = order.lines.first().variant
    variant.channel_listings.filter(channel=order.channel).delete()

    order_id = graphene.Node.to_global_id("Order", order.id)
    variant_id = graphene.Node.to_global_id("ProductVariant", variant.id)

    variables = {"id": order_id}
    response = staff_api_client.post_graphql(
        DRAFT_ORDER_COMPLETE_MUTATION, variables, permissions=[permission_manage_orders]
    )
    content = get_graphql_content(response)
    data = content["data"]["draftOrderComplete"]
    assert data["errors"][0]["code"] == OrderErrorCode.NOT_AVAILABLE_IN_CHANNEL.name
    assert data["errors"][0]["field"] == "lines"
    assert data["errors"][0]["variants"] == [variant_id]


def test_draft_order_complete_channel_without_shipping_zones(
    staff_api_client,
    permission_manage_orders,
    staff_user,
    draft_order,
):
    order = draft_order
    order.channel.shipping_zones.clear()

    # Ensure no events were created
    assert not OrderEvent.objects.exists()

    # Ensure no allocation were created
    assert not Allocation.objects.filter(order_line__order=order).exists()

    order_id = graphene.Node.to_global_id("Order", order.id)
    variables = {"id": order_id}
    response = staff_api_client.post_graphql(
        DRAFT_ORDER_COMPLETE_MUTATION, variables, permissions=[permission_manage_orders]
    )
    content = get_graphql_content(response)
    data = content["data"]["draftOrderComplete"]

    assert len(data["errors"]) == 3
    assert {error["code"] for error in data["errors"]} == {
        OrderErrorCode.SHIPPING_METHOD_NOT_APPLICABLE.name,
        OrderErrorCode.INSUFFICIENT_STOCK.name,
    }
    assert {error["field"] for error in data["errors"]} == {"shipping", "lines"}


def test_draft_order_complete_product_without_inventory_tracking(
    staff_api_client,
    shipping_method,
    permission_manage_orders,
    staff_user,
    draft_order_without_inventory_tracking,
):
    order = draft_order_without_inventory_tracking
    order.shipping_method = shipping_method
    order.save()

    # Ensure no events were created
    assert not OrderEvent.objects.exists()

    # Ensure no allocation were created
    assert not Allocation.objects.filter(order_line__order=order).exists()

    order_id = graphene.Node.to_global_id("Order", order.id)
    variables = {"id": order_id}
    response = staff_api_client.post_graphql(
        DRAFT_ORDER_COMPLETE_MUTATION, variables, permissions=[permission_manage_orders]
    )
    content = get_graphql_content(response)
    data = content["data"]["draftOrderComplete"]["order"]

    assert not content["data"]["draftOrderComplete"]["errors"]

    order.refresh_from_db()
    assert data["status"] == order.status.upper()
    assert data["origin"] == OrderOrigin.DRAFT.upper()

    assert not Allocation.objects.filter(order_line__order=order).exists()

    # ensure there are only 2 events with correct types
    event_params = {
        "user": staff_user,
        "type__in": [
            order_events.OrderEvents.PLACED_FROM_DRAFT,
            order_events.OrderEvents.CONFIRMED,
        ],
        "parameters": {},
    }
    matching_events = OrderEvent.objects.filter(**event_params)
    assert matching_events.count() == 2
    assert matching_events[0].type != matching_events[1].type
    assert not OrderEvent.objects.exclude(**event_params).exists()


def test_draft_order_complete_not_available_shipping_method(
    staff_api_client,
    permission_manage_orders,
    staff_user,
    draft_order,
):
    # given
    order = draft_order
    order.channel.shipping_zones.clear()

    # Ensure no events were created
    assert not OrderEvent.objects.exists()

    # Ensure no allocation were created
    assert not Allocation.objects.filter(order_line__order=order).exists()

    order_id = graphene.Node.to_global_id("Order", order.id)
    variables = {"id": order_id}

    # when
    response = staff_api_client.post_graphql(
        DRAFT_ORDER_COMPLETE_MUTATION, variables, permissions=[permission_manage_orders]
    )

    # then
    content = get_graphql_content(response)
    data = content["data"]["draftOrderComplete"]["order"]
    content = get_graphql_content(response)
    data = content["data"]["draftOrderComplete"]

    assert len(data["errors"]) == 3
    assert {error["code"] for error in data["errors"]} == {
        OrderErrorCode.SHIPPING_METHOD_NOT_APPLICABLE.name,
        OrderErrorCode.INSUFFICIENT_STOCK.name,
    }
    assert {error["field"] for error in data["errors"]} == {"shipping", "lines"}


def test_draft_order_complete_out_of_stock_variant(
    staff_api_client, permission_manage_orders, staff_user, draft_order
):
    order = draft_order

    # Ensure no events were created
    assert not OrderEvent.objects.exists()

    line_1, _ = order.lines.order_by("-quantity").all()
    stock_1 = Stock.objects.get(product_variant=line_1.variant)
    line_1.quantity = get_available_quantity_for_stock(stock_1) + 1
    line_1.save(update_fields=["quantity"])

    order_id = graphene.Node.to_global_id("Order", order.id)
    variables = {"id": order_id}
    response = staff_api_client.post_graphql(
        DRAFT_ORDER_COMPLETE_MUTATION, variables, permissions=[permission_manage_orders]
    )
    content = get_graphql_content(response)
    error = content["data"]["draftOrderComplete"]["errors"][0]
    order.refresh_from_db()
    assert order.status == OrderStatus.DRAFT
    assert order.origin == OrderOrigin.DRAFT

    assert error["field"] == "lines"
    assert error["code"] == OrderErrorCode.INSUFFICIENT_STOCK.name


def test_draft_order_complete_existing_user_email_updates_user_field(
    staff_api_client, draft_order, customer_user, permission_manage_orders
):
    order = draft_order
    order.user_email = customer_user.email
    order.user = None
    order.save()
    order_id = graphene.Node.to_global_id("Order", order.id)
    variables = {"id": order_id}
    response = staff_api_client.post_graphql(
        DRAFT_ORDER_COMPLETE_MUTATION, variables, permissions=[permission_manage_orders]
    )
    content = get_graphql_content(response)
    assert "errors" not in content
    order.refresh_from_db()
    assert order.user == customer_user


def test_draft_order_complete_anonymous_user_email_sets_user_field_null(
    staff_api_client, draft_order, permission_manage_orders
):
    order = draft_order
    order.user_email = "anonymous@example.com"
    order.user = None
    order.save()
    order_id = graphene.Node.to_global_id("Order", order.id)
    variables = {"id": order_id}
    response = staff_api_client.post_graphql(
        DRAFT_ORDER_COMPLETE_MUTATION, variables, permissions=[permission_manage_orders]
    )
    content = get_graphql_content(response)
    assert "errors" not in content
    order.refresh_from_db()
    assert order.user is None


def test_draft_order_complete_anonymous_user_no_email(
    staff_api_client, draft_order, permission_manage_orders
):
    order = draft_order
    order.user_email = ""
    order.user = None
    order.save()
    order_id = graphene.Node.to_global_id("Order", order.id)
    variables = {"id": order_id}
    response = staff_api_client.post_graphql(
        DRAFT_ORDER_COMPLETE_MUTATION, variables, permissions=[permission_manage_orders]
    )
    content = get_graphql_content(response)
    data = content["data"]["draftOrderComplete"]["order"]
    assert data["status"] == OrderStatus.UNFULFILLED.upper()


def test_draft_order_complete_drops_shipping_address(
    staff_api_client,
    permission_manage_orders,
    staff_user,
    draft_order,
    address,
):
    order = draft_order
    order.shipping_address = address.get_copy()
    order.billing_address = address.get_copy()
    order.save()
    order.lines.update(is_shipping_required=False)

    order_id = graphene.Node.to_global_id("Order", order.id)
    variables = {"id": order_id}
    response = staff_api_client.post_graphql(
        DRAFT_ORDER_COMPLETE_MUTATION, variables, permissions=[permission_manage_orders]
    )
    content = get_graphql_content(response)
    data = content["data"]["draftOrderComplete"]["order"]
    order.refresh_from_db()

    assert data["status"] == order.status.upper()
    assert data["origin"] == OrderOrigin.DRAFT.upper()
    assert order.shipping_address is None


def test_draft_order_complete_unavailable_for_purchase(
    staff_api_client, permission_manage_orders, staff_user, draft_order
):
    # given
    order = draft_order

    # Ensure no events were created
    assert not OrderEvent.objects.exists()

    product = order.lines.first().variant.product
    product.channel_listings.update(
        available_for_purchase=date.today() + timedelta(days=5)
    )

    order_id = graphene.Node.to_global_id("Order", order.id)
    variables = {"id": order_id}

    # when
    response = staff_api_client.post_graphql(
        DRAFT_ORDER_COMPLETE_MUTATION, variables, permissions=[permission_manage_orders]
    )

    # then
    content = get_graphql_content(response)
    error = content["data"]["draftOrderComplete"]["errors"][0]
    order.refresh_from_db()
    assert order.status == OrderStatus.DRAFT
    assert order.origin == OrderOrigin.DRAFT

    assert error["field"] == "lines"
    assert error["code"] == OrderErrorCode.PRODUCT_UNAVAILABLE_FOR_PURCHASE.name


ORDER_LINES_CREATE_MUTATION = """
    mutation OrderLinesCreate($orderId: ID!, $variantId: ID!, $quantity: Int!) {
        orderLinesCreate(id: $orderId,
                input: [{variantId: $variantId, quantity: $quantity}]) {

            errors {
                field
                code
                message
                variants
            }
            orderLines {
                id
                quantity
                productSku
            }
            order {
                total {
                    gross {
                        amount
                    }
                }
            }
        }
    }
"""


@patch("saleor.plugins.manager.PluginsManager.product_variant_out_of_stock")
def test_order_lines_create_with_out_of_stock_webhook(
    product_variant_out_of_stock_webhook_mock,
    order_with_lines,
    permission_manage_orders,
    staff_api_client,
):
    query = ORDER_LINES_CREATE_MUTATION
    order = order_with_lines
    order.status = OrderStatus.UNCONFIRMED
    order.save(update_fields=["status"])
    line = order.lines.first()
    variant = line.variant
    quantity = 2
    order_id = graphene.Node.to_global_id("Order", order.id)
    variant_id = graphene.Node.to_global_id("ProductVariant", variant.id)
    variables = {"orderId": order_id, "variantId": variant_id, "quantity": quantity}

    staff_api_client.user.user_permissions.add(permission_manage_orders)
    staff_api_client.post_graphql(query, variables)

    quantity_allocated = Allocation.objects.aggregate(Sum("quantity_allocated"))[
        "quantity_allocated__sum"
    ]
    stock_quantity = Allocation.objects.aggregate(Sum("stock__quantity"))[
        "stock__quantity__sum"
    ]
    assert quantity_allocated == stock_quantity
    product_variant_out_of_stock_webhook_mock.assert_called_once_with(
        Stock.objects.first()
    )


@patch("saleor.plugins.manager.PluginsManager.product_variant_out_of_stock")
def test_order_lines_create_for_variant_with_many_stocks_with_out_of_stock_webhook(
    product_variant_out_of_stock_webhook_mock,
    order_with_lines,
    permission_manage_orders,
    staff_api_client,
    variant_with_many_stocks,
):
    query = ORDER_LINES_CREATE_MUTATION
    order = order_with_lines
    order.status = OrderStatus.UNCONFIRMED
    order.save(update_fields=["status"])
    variant = variant_with_many_stocks
    quantity = 4
    order_id = graphene.Node.to_global_id("Order", order.id)
    variant_id = graphene.Node.to_global_id("ProductVariant", variant.id)
    variables = {"orderId": order_id, "variantId": variant_id, "quantity": quantity}

    staff_api_client.user.user_permissions.add(permission_manage_orders)
    staff_api_client.post_graphql(query, variables)
    product_variant_out_of_stock_webhook_mock.assert_called_once_with(
        Stock.objects.all()[3]
    )


@patch("saleor.plugins.manager.PluginsManager.product_variant_out_of_stock")
@pytest.mark.parametrize("status", (OrderStatus.DRAFT, OrderStatus.UNCONFIRMED))
def test_order_lines_create(
    product_variant_out_of_stock_webhook_mock,
    status,
    order_with_lines,
    permission_manage_orders,
    staff_api_client,
    variant_with_many_stocks,
):
    query = ORDER_LINES_CREATE_MUTATION
    order = order_with_lines
    order.status = status
    order.save(update_fields=["status"])
    variant = variant_with_many_stocks
    quantity = 1
    order_id = graphene.Node.to_global_id("Order", order.id)
    variant_id = graphene.Node.to_global_id("ProductVariant", variant.id)
    variables = {"orderId": order_id, "variantId": variant_id, "quantity": quantity}

    # mutation should fail without proper permissions
    response = staff_api_client.post_graphql(query, variables)
    assert_no_permission(response)
    assert not OrderEvent.objects.exists()

    # assign permissions
    staff_api_client.user.user_permissions.add(permission_manage_orders)
    response = staff_api_client.post_graphql(query, variables)
    assert OrderEvent.objects.count() == 1
    assert OrderEvent.objects.last().type == order_events.OrderEvents.ADDED_PRODUCTS
    content = get_graphql_content(response)
    data = content["data"]["orderLinesCreate"]
    assert data["orderLines"][0]["productSku"] == variant.sku
    assert data["orderLines"][0]["quantity"] == quantity

    # mutation should fail when quantity is lower than 1
    variables = {"orderId": order_id, "variantId": variant_id, "quantity": 0}
    response = staff_api_client.post_graphql(query, variables)
    content = get_graphql_content(response)
    data = content["data"]["orderLinesCreate"]
    assert data["errors"]
    assert data["errors"][0]["field"] == "quantity"
    assert data["errors"][0]["variants"] == [variant_id]
    product_variant_out_of_stock_webhook_mock.assert_not_called()


def test_order_lines_create_with_unavailable_variant(
    draft_order, permission_manage_orders, staff_api_client
):
    query = ORDER_LINES_CREATE_MUTATION
    order = draft_order
    channel = order.channel
    line = order.lines.first()
    variant = line.variant
    variant.channel_listings.filter(channel=channel).update(price_amount=None)
    quantity = 1
    order_id = graphene.Node.to_global_id("Order", order.id)
    variant_id = graphene.Node.to_global_id("ProductVariant", variant.id)
    variables = {"orderId": order_id, "variantId": variant_id, "quantity": quantity}

    response = staff_api_client.post_graphql(
        query, variables, permissions=[permission_manage_orders]
    )
    content = get_graphql_content(response)
    error = content["data"]["orderLinesCreate"]["errors"][0]
    assert error["code"] == OrderErrorCode.NOT_AVAILABLE_IN_CHANNEL.name
    assert error["field"] == "input"
    assert error["variants"] == [variant_id]


@pytest.mark.parametrize("status", (OrderStatus.DRAFT, OrderStatus.UNCONFIRMED))
def test_order_lines_create_with_existing_variant(
    status,
    order_with_lines,
    permission_manage_orders,
    staff_api_client,
):
    query = ORDER_LINES_CREATE_MUTATION
    order = order_with_lines
    order.status = status
    order.save(update_fields=["status"])
    line = order.lines.first()
    variant = line.variant
    old_quantity = line.quantity
    quantity = 1
    order_id = graphene.Node.to_global_id("Order", order.id)
    variant_id = graphene.Node.to_global_id("ProductVariant", variant.id)
    variables = {"orderId": order_id, "variantId": variant_id, "quantity": quantity}

    # mutation should fail without proper permissions
    response = staff_api_client.post_graphql(query, variables)
    assert_no_permission(response)
    assert not OrderEvent.objects.exists()

    # assign permissions
    staff_api_client.user.user_permissions.add(permission_manage_orders)
    response = staff_api_client.post_graphql(query, variables)
    assert OrderEvent.objects.count() == 1
    assert OrderEvent.objects.last().type == order_events.OrderEvents.ADDED_PRODUCTS
    content = get_graphql_content(response)
    data = content["data"]["orderLinesCreate"]
    assert data["orderLines"][0]["productSku"] == variant.sku
    assert data["orderLines"][0]["quantity"] == old_quantity + quantity


@pytest.mark.parametrize("status", (OrderStatus.DRAFT, OrderStatus.UNCONFIRMED))
def test_order_lines_create_with_product_and_variant_not_assigned_to_channel(
    status, order_with_lines, permission_manage_orders, staff_api_client, variant
):
    query = ORDER_LINES_CREATE_MUTATION
    order = order_with_lines
    order.status = status
    order.save(update_fields=["status"])
    line = order.lines.first()
    assert variant != line.variant
    order_id = graphene.Node.to_global_id("Order", order.id)
    variant_id = graphene.Node.to_global_id("ProductVariant", variant.id)
    variables = {"orderId": order_id, "variantId": variant_id, "quantity": 1}
    variant.product.channel_listings.all().delete()
    variant.channel_listings.all().delete()

    response = staff_api_client.post_graphql(
        query, variables, permissions=[permission_manage_orders]
    )
    content = get_graphql_content(response)
    error = content["data"]["orderLinesCreate"]["errors"][0]
    assert error["code"] == OrderErrorCode.PRODUCT_NOT_PUBLISHED.name
    assert error["field"] == "input"
    assert error["variants"] == [variant_id]


@pytest.mark.parametrize("status", (OrderStatus.DRAFT, OrderStatus.UNCONFIRMED))
def test_order_lines_create_with_variant_not_assigned_to_channel(
    status,
    order_with_lines,
    staff_api_client,
    permission_manage_orders,
    customer_user,
    shipping_method,
    variant,
    channel_USD,
    graphql_address_data,
):
    query = ORDER_LINES_CREATE_MUTATION
    order = order_with_lines
    order.status = status
    order.save(update_fields=["status"])
    line = order.lines.first()
    assert variant != line.variant
    order_id = graphene.Node.to_global_id("Order", order.id)
    variant_id = graphene.Node.to_global_id("ProductVariant", variant.id)
    variables = {"orderId": order_id, "variantId": variant_id, "quantity": 1}
    variant.channel_listings.all().delete()

    response = staff_api_client.post_graphql(
        query, variables, permissions=[permission_manage_orders]
    )
    content = get_graphql_content(response)
    error = content["data"]["orderLinesCreate"]["errors"][0]
    assert error["code"] == OrderErrorCode.NOT_AVAILABLE_IN_CHANNEL.name
    assert error["field"] == "input"
    assert error["variants"] == [variant_id]


def test_invalid_order_when_creating_lines(
    order_with_lines, staff_api_client, permission_manage_orders
):
    query = ORDER_LINES_CREATE_MUTATION
    order = order_with_lines
    line = order.lines.first()
    variant = line.variant
    order_id = graphene.Node.to_global_id("Order", order.id)
    variant_id = graphene.Node.to_global_id("ProductVariant", variant.id)
    variables = {"orderId": order_id, "variantId": variant_id, "quantity": 1}
    response = staff_api_client.post_graphql(
        query, variables, permissions=[permission_manage_orders]
    )
    content = get_graphql_content(response)
    data = content["data"]["orderLinesCreate"]
    assert data["errors"]


ORDER_LINE_UPDATE_MUTATION = """
    mutation OrderLineUpdate($lineId: ID!, $quantity: Int!) {
        orderLineUpdate(id: $lineId, input: {quantity: $quantity}) {
            errors {
                field
                message
            }
            orderLine {
                id
                quantity
            }
            order {
                total {
                    gross {
                        amount
                    }
                }
            }
        }
    }
"""


@patch("saleor.plugins.manager.PluginsManager.product_variant_out_of_stock")
def test_order_line_update_with_out_of_stock_webhook_for_two_lines_success_scenario(
    out_of_stock_mock,
    order_with_lines,
    permission_manage_orders,
    staff_api_client,
):
    Stock.objects.update(quantity=5)
    query = ORDER_LINE_UPDATE_MUTATION
    order = order_with_lines
    order.status = OrderStatus.UNCONFIRMED
    order.save(update_fields=["status"])
    first_line, second_line = order.lines.all()
    new_quantity = 5

    first_line_id = graphene.Node.to_global_id("OrderLine", first_line.id)
    second_line_id = graphene.Node.to_global_id("OrderLine", second_line.id)

    staff_api_client.user.user_permissions.add(permission_manage_orders)

    variables = {"lineId": first_line_id, "quantity": new_quantity}
    staff_api_client.post_graphql(query, variables)

    variables = {"lineId": second_line_id, "quantity": new_quantity}
    staff_api_client.post_graphql(query, variables)

    assert out_of_stock_mock.call_count == 2
    out_of_stock_mock.assert_called_with(Stock.objects.last())


@patch("saleor.plugins.manager.PluginsManager.product_variant_out_of_stock")
def test_order_line_update_with_out_of_stock_webhook_success_scenario(
    out_of_stock_mock,
    order_with_lines,
    permission_manage_orders,
    staff_api_client,
):
    query = ORDER_LINE_UPDATE_MUTATION
    order = order_with_lines
    order.status = OrderStatus.UNCONFIRMED
    order.save(update_fields=["status"])
    line = order.lines.first()
    new_quantity = 5
    line_id = graphene.Node.to_global_id("OrderLine", line.id)

    staff_api_client.user.user_permissions.add(permission_manage_orders)

    variables = {"lineId": line_id, "quantity": new_quantity}
    staff_api_client.post_graphql(query, variables)

    out_of_stock_mock.assert_called_once_with(Stock.objects.first())


@patch("saleor.plugins.manager.PluginsManager.product_variant_back_in_stock")
def test_order_line_update_with_back_in_stock_webhook_fail_scenario(
    product_variant_back_in_stock_webhook_mock,
    order_with_lines,
    permission_manage_orders,
    staff_api_client,
):
    query = ORDER_LINE_UPDATE_MUTATION
    order = order_with_lines
    order.status = OrderStatus.UNCONFIRMED
    order.save(update_fields=["status"])
    line = order.lines.first()
    new_quantity = 1
    line_id = graphene.Node.to_global_id("OrderLine", line.id)

    staff_api_client.user.user_permissions.add(permission_manage_orders)

    variables = {"lineId": line_id, "quantity": new_quantity}
    staff_api_client.post_graphql(query, variables)

    product_variant_back_in_stock_webhook_mock.assert_not_called()


@patch("saleor.plugins.manager.PluginsManager.product_variant_back_in_stock")
def test_order_line_update_with_back_in_stock_webhook_called_once_success_scenario(
    back_in_stock_mock,
    order_with_lines,
    permission_manage_orders,
    staff_api_client,
):
    first_allocated = Allocation.objects.first()
    first_allocated.quantity_allocated = 5
    first_allocated.save()

    query = ORDER_LINE_UPDATE_MUTATION
    order = order_with_lines
    order.status = OrderStatus.UNCONFIRMED
    order.save(update_fields=["status"])
    line = order.lines.first()
    new_quantity = 1
    line_id = graphene.Node.to_global_id("OrderLine", line.id)
    variables = {"lineId": line_id, "quantity": new_quantity}

    staff_api_client.user.user_permissions.add(permission_manage_orders)

    staff_api_client.post_graphql(query, variables)
    back_in_stock_mock.assert_called_once_with(first_allocated.stock)


@patch("saleor.plugins.manager.PluginsManager.product_variant_back_in_stock")
def test_order_line_update_with_back_in_stock_webhook_called_twice_success_scenario(
    product_variant_back_in_stock_webhook_mock,
    order_with_lines,
    permission_manage_orders,
    staff_api_client,
):
    first_allocation = Allocation.objects.first()
    first_allocation.quantity_allocated = 5
    first_allocation.save()

    query = ORDER_LINE_UPDATE_MUTATION
    order = order_with_lines
    order.status = OrderStatus.UNCONFIRMED
    order.save(update_fields=["status"])
    first_line, second_line = order.lines.all()
    new_quantity = 1
    first_line_id = graphene.Node.to_global_id("OrderLine", first_line.id)
    second_line_id = graphene.Node.to_global_id("OrderLine", second_line.id)

    staff_api_client.user.user_permissions.add(permission_manage_orders)

    variables = {"lineId": first_line_id, "quantity": new_quantity}
    staff_api_client.post_graphql(query, variables)

    variables = {"lineId": second_line_id, "quantity": new_quantity}
    staff_api_client.post_graphql(query, variables)

    assert product_variant_back_in_stock_webhook_mock.call_count == 2
    product_variant_back_in_stock_webhook_mock.assert_called_with(Stock.objects.last())


@pytest.mark.parametrize("status", (OrderStatus.DRAFT, OrderStatus.UNCONFIRMED))
def test_order_line_update(
    status,
    order_with_lines,
    permission_manage_orders,
    staff_api_client,
    staff_user,
):
    query = ORDER_LINE_UPDATE_MUTATION
    order = order_with_lines
    order.status = status
    order.save(update_fields=["status"])
    line = order.lines.first()
    new_quantity = 1
    removed_quantity = 2
    line_id = graphene.Node.to_global_id("OrderLine", line.id)
    variables = {"lineId": line_id, "quantity": new_quantity}

    # Ensure the line has the expected quantity
    assert line.quantity == 3

    # No event should exist yet
    assert not OrderEvent.objects.exists()

    # mutation should fail without proper permissions
    response = staff_api_client.post_graphql(query, variables)
    assert_no_permission(response)

    # assign permissions
    staff_api_client.user.user_permissions.add(permission_manage_orders)
    response = staff_api_client.post_graphql(query, variables)
    content = get_graphql_content(response)
    data = content["data"]["orderLineUpdate"]
    assert data["orderLine"]["quantity"] == new_quantity

    removed_items_event = OrderEvent.objects.last()  # type: OrderEvent
    assert removed_items_event.type == order_events.OrderEvents.REMOVED_PRODUCTS
    assert removed_items_event.user == staff_user
    assert removed_items_event.parameters == {
        "lines": [{"quantity": removed_quantity, "line_pk": line.pk, "item": str(line)}]
    }

    # mutation should fail when quantity is lower than 1
    variables = {"lineId": line_id, "quantity": 0}
    response = staff_api_client.post_graphql(query, variables)
    content = get_graphql_content(response)
    data = content["data"]["orderLineUpdate"]
    assert data["errors"]
    assert data["errors"][0]["field"] == "quantity"


def test_invalid_order_when_updating_lines(
    order_with_lines, staff_api_client, permission_manage_orders
):
    query = ORDER_LINE_UPDATE_MUTATION
    order = order_with_lines
    line = order.lines.first()
    line_id = graphene.Node.to_global_id("OrderLine", line.id)
    variables = {"lineId": line_id, "quantity": 1}
    response = staff_api_client.post_graphql(
        query, variables, permissions=[permission_manage_orders]
    )
    content = get_graphql_content(response)
    data = content["data"]["orderLineUpdate"]
    assert data["errors"]


QUERY_GET_FIRST_EVENT = """
        query OrdersQuery {
            orders(first: 1) {
                edges {
                    node {
                        events {
                            lines {
                                quantity
                                orderLine {
                                    id
                                }
                            }
                            fulfilledItems {
                                id
                            }
                        }
                    }
                }
            }
        }
    """


def test_retrieving_event_lines_with_deleted_line(
    staff_api_client, order_with_lines, staff_user, permission_manage_orders
):
    order = order_with_lines
    lines = order_with_lines.lines.all()
    quantities_per_lines = [(line.quantity, line) for line in lines]

    # Create the test event
    order_events.order_added_products_event(
        order=order, user=staff_user, app=None, order_lines=quantities_per_lines
    )

    # Delete a line
    deleted_line = lines.first()
    deleted_line.delete()

    # Prepare the query
    staff_api_client.user.user_permissions.add(permission_manage_orders)

    # Send the query and retrieve the data
    content = get_graphql_content(staff_api_client.post_graphql(QUERY_GET_FIRST_EVENT))
    data = content["data"]["orders"]["edges"][0]["node"]["events"][0]

    # Check every line is returned and the one deleted is None
    assert len(data["lines"]) == len(quantities_per_lines)
    for expected_data, received_line in zip(quantities_per_lines, data["lines"]):
        quantity, line = expected_data

        if line is deleted_line:
            assert received_line["orderLine"] is None
        else:
            assert received_line["orderLine"] is not None
            assert received_line["orderLine"]["id"] == graphene.Node.to_global_id(
                "OrderLine", line.pk
            )

        assert received_line["quantity"] == quantity


def test_retrieving_event_lines_with_missing_line_pk_in_data(
    staff_api_client, order_with_lines, staff_user, permission_manage_orders
):
    order = order_with_lines
    line = order_with_lines.lines.first()
    quantities_per_lines = [(line.quantity, line)]

    # Create the test event
    event = order_events.order_added_products_event(
        order=order, user=staff_user, app=None, order_lines=quantities_per_lines
    )
    del event.parameters["lines"][0]["line_pk"]
    event.save(update_fields=["parameters"])

    # Prepare the query
    staff_api_client.user.user_permissions.add(permission_manage_orders)

    # Send the query and retrieve the data
    content = get_graphql_content(staff_api_client.post_graphql(QUERY_GET_FIRST_EVENT))
    data = content["data"]["orders"]["edges"][0]["node"]["events"][0]

    # Check every line is returned and the one deleted is None
    received_line = data["lines"][0]
    assert len(data["lines"]) == 1
    assert received_line["quantity"] == line.quantity
    assert received_line["orderLine"] is None


ORDER_LINE_DELETE_MUTATION = """
    mutation OrderLineDelete($id: ID!) {
        orderLineDelete(id: $id) {
            errors {
                field
                message
            }
            orderLine {
                id
            }
            order {
                id
                total{
                    gross{
                        currency
                        amount
                    }
                }
            }
        }
    }
"""


@patch("saleor.plugins.manager.PluginsManager.product_variant_back_in_stock")
def test_order_line_remove_with_back_in_stock_webhook(
    back_in_stock_webhook_mock,
    order_with_lines,
    permission_manage_orders,
    staff_api_client,
):
    Stock.objects.update(quantity=3)
    first_stock = Stock.objects.first()
    assert (
        first_stock.quantity
        - (
            first_stock.allocations.aggregate(Sum("quantity_allocated"))[
                "quantity_allocated__sum"
            ]
            or 0
        )
    ) == 0

    query = ORDER_LINE_DELETE_MUTATION
    order = order_with_lines
    order.status = OrderStatus.UNCONFIRMED
    order.save(update_fields=["status"])

    line = order.lines.first()

    line_id = graphene.Node.to_global_id("OrderLine", line.id)
    variables = {"id": line_id}

    response = staff_api_client.post_graphql(
        query, variables, permissions=[permission_manage_orders]
    )
    content = get_graphql_content(response)
    data = content["data"]["orderLineDelete"]
    assert OrderEvent.objects.count() == 1
    assert OrderEvent.objects.last().type == order_events.OrderEvents.REMOVED_PRODUCTS
    assert data["orderLine"]["id"] == line_id
    assert line not in order.lines.all()
    first_stock.refresh_from_db()
    assert (
        first_stock.quantity
        - (
            first_stock.allocations.aggregate(Sum("quantity_allocated"))[
                "quantity_allocated__sum"
            ]
            or 0
        )
    ) == 3
    back_in_stock_webhook_mock.assert_called_once_with(Stock.objects.first())


@pytest.mark.parametrize("status", (OrderStatus.DRAFT, OrderStatus.UNCONFIRMED))
def test_order_line_remove(
    status, order_with_lines, permission_manage_orders, staff_api_client
):
    query = ORDER_LINE_DELETE_MUTATION
    order = order_with_lines
    order.status = status
    order.save(update_fields=["status"])
    line = order.lines.first()
    line_id = graphene.Node.to_global_id("OrderLine", line.id)
    variables = {"id": line_id}

    response = staff_api_client.post_graphql(
        query, variables, permissions=[permission_manage_orders]
    )
    content = get_graphql_content(response)
    data = content["data"]["orderLineDelete"]
    assert OrderEvent.objects.count() == 1
    assert OrderEvent.objects.last().type == order_events.OrderEvents.REMOVED_PRODUCTS
    assert data["orderLine"]["id"] == line_id
    assert line not in order.lines.all()


def test_invalid_order_when_removing_lines(
    staff_api_client, order_with_lines, permission_manage_orders
):
    query = ORDER_LINE_DELETE_MUTATION
    order = order_with_lines
    line = order.lines.first()
    line_id = graphene.Node.to_global_id("OrderLine", line.id)
    variables = {"id": line_id}
    response = staff_api_client.post_graphql(
        query, variables, permissions=[permission_manage_orders]
    )
    content = get_graphql_content(response)
    data = content["data"]["orderLineDelete"]
    assert data["errors"]


ORDER_UPDATE_MUTATION = """
    mutation orderUpdate($id: ID!, $email: String, $address: AddressInput) {
        orderUpdate(
            id: $id, input: {
                userEmail: $email,
                shippingAddress: $address,
                billingAddress: $address}) {
            errors {
                field
                code
            }
            order {
                userEmail
            }
        }
    }
"""


@patch("saleor.plugins.base_plugin.BasePlugin.order_updated")
def test_order_update(
    plugin_mock,
    staff_api_client,
    permission_manage_orders,
    order_with_lines,
    graphql_address_data,
):
    order = order_with_lines
    order.user = None
    order.save()
    email = "not_default@example.com"
    assert not order.user_email == email
    assert not order.shipping_address.first_name == graphql_address_data["firstName"]
    assert not order.billing_address.last_name == graphql_address_data["lastName"]
    order_id = graphene.Node.to_global_id("Order", order.id)
    variables = {"id": order_id, "email": email, "address": graphql_address_data}
    response = staff_api_client.post_graphql(
        ORDER_UPDATE_MUTATION, variables, permissions=[permission_manage_orders]
    )
    content = get_graphql_content(response)
    assert not content["data"]["orderUpdate"]["errors"]
    data = content["data"]["orderUpdate"]["order"]
    assert data["userEmail"] == email

    order.refresh_from_db()
    order.shipping_address.refresh_from_db()
    order.billing_address.refresh_from_db()
    assert order.shipping_address.first_name == graphql_address_data["firstName"]
    assert order.billing_address.last_name == graphql_address_data["lastName"]
    assert order.user_email == email
    assert order.user is None
    assert order.status == OrderStatus.UNFULFILLED
    assert plugin_mock.called is True


@patch("saleor.plugins.base_plugin.BasePlugin.order_updated")
def test_order_update_with_draft_order(
    plugin_mock,
    staff_api_client,
    permission_manage_orders,
    draft_order,
    graphql_address_data,
):
    order = draft_order
    order.user = None
    order.save()
    email = "not_default@example.com"
    order_id = graphene.Node.to_global_id("Order", order.id)
    variables = {"id": order_id, "email": email, "address": graphql_address_data}
    response = staff_api_client.post_graphql(
        ORDER_UPDATE_MUTATION, variables, permissions=[permission_manage_orders]
    )
    content = get_graphql_content(response)
    error = content["data"]["orderUpdate"]["errors"][0]
    assert error["field"] == "id"
    assert error["code"] == OrderErrorCode.INVALID.name
    assert plugin_mock.called is False


def test_order_update_anonymous_user_no_user_email(
    staff_api_client, order_with_lines, permission_manage_orders, graphql_address_data
):
    order = order_with_lines
    order.user = None
    order.save()
    query = """
            mutation orderUpdate(
            $id: ID!, $address: AddressInput) {
                orderUpdate(
                    id: $id, input: {
                        shippingAddress: $address,
                        billingAddress: $address}) {
                    errors {
                        field
                        message
                    }
                    order {
                        id
                    }
                }
            }
            """
    first_name = "Test fname"
    last_name = "Test lname"
    order_id = graphene.Node.to_global_id("Order", order.id)
    variables = {"id": order_id, "address": graphql_address_data}
    response = staff_api_client.post_graphql(
        query, variables, permissions=[permission_manage_orders]
    )
    get_graphql_content(response)
    order.refresh_from_db()
    order.shipping_address.refresh_from_db()
    order.billing_address.refresh_from_db()
    assert order.shipping_address.first_name != first_name
    assert order.billing_address.last_name != last_name
    assert order.status == OrderStatus.UNFULFILLED


def test_order_update_user_email_existing_user(
    staff_api_client,
    order_with_lines,
    customer_user,
    permission_manage_orders,
    graphql_address_data,
):
    order = order_with_lines
    order.user = None
    order.save()
    query = """
        mutation orderUpdate(
        $id: ID!, $email: String, $address: AddressInput) {
            orderUpdate(
                id: $id, input: {
                    userEmail: $email, shippingAddress: $address,
                    billingAddress: $address}) {
                errors {
                    field
                    message
                }
                order {
                    userEmail
                }
            }
        }
        """
    email = customer_user.email
    order_id = graphene.Node.to_global_id("Order", order.id)
    variables = {"id": order_id, "address": graphql_address_data, "email": email}
    response = staff_api_client.post_graphql(
        query, variables, permissions=[permission_manage_orders]
    )
    content = get_graphql_content(response)
    assert not content["data"]["orderUpdate"]["errors"]
    data = content["data"]["orderUpdate"]["order"]
    assert data["userEmail"] == email

    order.refresh_from_db()
    order.shipping_address.refresh_from_db()
    order.billing_address.refresh_from_db()
    assert order.shipping_address.first_name == graphql_address_data["firstName"]
    assert order.billing_address.last_name == graphql_address_data["lastName"]
    assert order.user_email == email
    assert order.user == customer_user


ORDER_ADD_NOTE_MUTATION = """
    mutation addNote($id: ID!, $message: String!) {
        orderAddNote(order: $id, input: {message: $message}) {
            errors {
                field
                message
                code
            }
            order {
                id
            }
            event {
                user {
                    email
                }
                message
            }
        }
    }
"""


def test_order_add_note_as_staff_user(
    staff_api_client, permission_manage_orders, order_with_lines, staff_user
):
    """We are testing that adding a note to an order as a staff user is doing the
    expected behaviors."""
    order = order_with_lines
    assert not order.events.all()
    order_id = graphene.Node.to_global_id("Order", order.id)
    message = "nuclear note"
    variables = {"id": order_id, "message": message}
    response = staff_api_client.post_graphql(
        ORDER_ADD_NOTE_MUTATION, variables, permissions=[permission_manage_orders]
    )
    content = get_graphql_content(response)
    data = content["data"]["orderAddNote"]

    assert data["order"]["id"] == order_id
    assert data["event"]["user"]["email"] == staff_user.email
    assert data["event"]["message"] == message

    order.refresh_from_db()
    assert order.status == OrderStatus.UNFULFILLED

    # Ensure the correct order event was created
    event = order.events.get()
    assert event.type == order_events.OrderEvents.NOTE_ADDED
    assert event.user == staff_user
    assert event.parameters == {"message": message}

    # Ensure not customer events were created as it was a staff action
    assert not CustomerEvent.objects.exists()


@pytest.mark.parametrize(
    "message",
    (
        "",
        "   ",
    ),
)
def test_order_add_note_fail_on_empty_message(
    staff_api_client, permission_manage_orders, order_with_lines, message
):
    order_id = graphene.Node.to_global_id("Order", order_with_lines.id)
    variables = {"id": order_id, "message": message}
    response = staff_api_client.post_graphql(
        ORDER_ADD_NOTE_MUTATION, variables, permissions=[permission_manage_orders]
    )
    content = get_graphql_content(response)
    data = content["data"]["orderAddNote"]
    assert data["errors"][0]["field"] == "message"
    assert data["errors"][0]["code"] == OrderErrorCode.REQUIRED.name


MUTATION_ORDER_CANCEL = """
mutation cancelOrder($id: ID!) {
    orderCancel(id: $id) {
        order {
            status
        }
        errors{
            field
            code
        }
    }
}
"""


@patch("saleor.graphql.order.mutations.orders.cancel_order")
@patch("saleor.graphql.order.mutations.orders.clean_order_cancel")
def test_order_cancel(
    mock_clean_order_cancel,
    mock_cancel_order,
    staff_api_client,
    permission_manage_orders,
    order_with_lines,
):
    order = order_with_lines
    order_id = graphene.Node.to_global_id("Order", order.id)
    variables = {"id": order_id}
    response = staff_api_client.post_graphql(
        MUTATION_ORDER_CANCEL, variables, permissions=[permission_manage_orders]
    )
    content = get_graphql_content(response)
    data = content["data"]["orderCancel"]
    assert not data["errors"]

    mock_clean_order_cancel.assert_called_once_with(order)
    mock_cancel_order.assert_called_once_with(
        order=order, user=staff_api_client.user, app=None, manager=ANY
    )


@patch("saleor.graphql.order.mutations.orders.cancel_order")
@patch("saleor.graphql.order.mutations.orders.clean_order_cancel")
def test_order_cancel_as_app(
    mock_clean_order_cancel,
    mock_cancel_order,
    app_api_client,
    permission_manage_orders,
    order_with_lines,
):
    order = order_with_lines
    order_id = graphene.Node.to_global_id("Order", order.id)
    variables = {"id": order_id}
    response = app_api_client.post_graphql(
        MUTATION_ORDER_CANCEL, variables, permissions=[permission_manage_orders]
    )
    content = get_graphql_content(response)
    data = content["data"]["orderCancel"]
    assert not data["errors"]

    mock_clean_order_cancel.assert_called_once_with(order)
    mock_cancel_order.assert_called_once_with(
        order=order, user=AnonymousUser(), app=app_api_client.app, manager=ANY
    )


@mock.patch("saleor.plugins.manager.PluginsManager.notify")
def test_order_capture(
    mocked_notify,
    channel_USD,
    staff_api_client,
    permission_manage_orders,
    payment_txn_preauth,
    staff_user,
):
    order = payment_txn_preauth.order
    query = """
        mutation captureOrder($id: ID!, $amount: PositiveDecimal!) {
            orderCapture(id: $id, amount: $amount) {
                order {
                    paymentStatus
                    paymentStatusDisplay
                    isPaid
                    totalCaptured {
                        amount
                    }
                }
            }
        }
    """
    order_id = graphene.Node.to_global_id("Order", order.id)
    amount = float(payment_txn_preauth.total)
    variables = {"id": order_id, "amount": amount}
    response = staff_api_client.post_graphql(
        query, variables, permissions=[permission_manage_orders]
    )
    content = get_graphql_content(response)
    data = content["data"]["orderCapture"]["order"]
    order.refresh_from_db()
    assert data["paymentStatus"] == OrderPaymentStatusEnum.FULLY_CHARGED.name
    payment_status_display = dict(OrderPaymentStatus.CHOICES).get(
        OrderPaymentStatus.FULLY_CHARGED
    )
    assert data["paymentStatusDisplay"] == payment_status_display
    assert data["isPaid"]
    assert data["totalCaptured"]["amount"] == float(amount)

    event_captured, event_order_fully_paid = order.events.all()

    assert event_captured.type == order_events.OrderEvents.PAYMENT_CAPTURED
    assert event_captured.user == staff_user
    assert event_captured.parameters == {
        "amount": str(amount),
        "payment_gateway": "mirumee.payments.dummy",
        "payment_id": "",
    }

    assert event_order_fully_paid.type == order_events.OrderEvents.ORDER_FULLY_PAID
    assert event_order_fully_paid.user == staff_user

    payment = Payment.objects.get()
    expected_payment_payload = {
        "order": get_default_order_payload(order),
        "recipient_email": order.get_customer_email(),
        "payment": {
            "created": payment.created,
            "modified": payment.modified,
            "charge_status": payment.charge_status,
            "total": payment.total,
            "captured_amount": payment.captured_amount,
            "currency": payment.currency,
        },
        "site_name": "mirumee.com",
        "domain": "mirumee.com",
    }

    mocked_notify.assert_called_once_with(
        NotifyEventType.ORDER_PAYMENT_CONFIRMATION,
        expected_payment_payload,
        channel_slug=order.channel.slug,
    )


MUTATION_MARK_ORDER_AS_PAID = """
    mutation markPaid($id: ID!, $transaction: String) {
        orderMarkAsPaid(id: $id, transactionReference: $transaction) {
            errors {
                field
                message
            }
            errors {
                field
                message
                code
            }
            order {
                isPaid
                events{
                    transactionReference
                }
            }
        }
    }
"""


def test_paid_order_mark_as_paid(
    staff_api_client, permission_manage_orders, payment_txn_preauth
):
    order = payment_txn_preauth.order
    query = MUTATION_MARK_ORDER_AS_PAID
    order_id = graphene.Node.to_global_id("Order", order.id)
    variables = {"id": order_id}
    response = staff_api_client.post_graphql(
        query, variables, permissions=[permission_manage_orders]
    )
    content = get_graphql_content(response)
    errors = content["data"]["orderMarkAsPaid"]["errors"]
    msg = "Orders with payments can not be manually marked as paid."
    assert errors[0]["message"] == msg
    assert errors[0]["field"] == "payment"

    order_errors = content["data"]["orderMarkAsPaid"]["errors"]
    assert order_errors[0]["code"] == OrderErrorCode.PAYMENT_ERROR.name


def test_order_mark_as_paid_with_external_reference(
    staff_api_client, permission_manage_orders, order_with_lines, staff_user
):
    transaction_reference = "searchable-id"
    order = order_with_lines
    query = MUTATION_MARK_ORDER_AS_PAID
    assert not order.is_fully_paid()
    order_id = graphene.Node.to_global_id("Order", order.id)
    variables = {"id": order_id, "transaction": transaction_reference}
    response = staff_api_client.post_graphql(
        query, variables, permissions=[permission_manage_orders]
    )
    content = get_graphql_content(response)

    data = content["data"]["orderMarkAsPaid"]["order"]
    order.refresh_from_db()
    assert data["isPaid"] is True
    assert len(data["events"]) == 1
    assert data["events"][0]["transactionReference"] == transaction_reference
    assert order.is_fully_paid()
    event_order_paid = order.events.first()
    assert event_order_paid.type == order_events.OrderEvents.ORDER_MARKED_AS_PAID
    assert event_order_paid.user == staff_user
    event_reference = event_order_paid.parameters.get("transaction_reference")
    assert event_reference == transaction_reference
    order_payments = order.payments.filter(psp_reference=transaction_reference)
    assert order_payments.count() == 1


def test_order_mark_as_paid(
    staff_api_client, permission_manage_orders, order_with_lines, staff_user
):
    order = order_with_lines
    query = MUTATION_MARK_ORDER_AS_PAID
    assert not order.is_fully_paid()
    order_id = graphene.Node.to_global_id("Order", order.id)
    variables = {"id": order_id}
    response = staff_api_client.post_graphql(
        query, variables, permissions=[permission_manage_orders]
    )
    content = get_graphql_content(response)
    data = content["data"]["orderMarkAsPaid"]["order"]
    order.refresh_from_db()
    assert data["isPaid"] is True is order.is_fully_paid()

    event_order_paid = order.events.first()
    assert event_order_paid.type == order_events.OrderEvents.ORDER_MARKED_AS_PAID
    assert event_order_paid.user == staff_user


def test_order_mark_as_paid_no_billing_address(
    staff_api_client, permission_manage_orders, order_with_lines, staff_user
):
    order = order_with_lines
    order_with_lines.billing_address = None
    order_with_lines.save()

    query = MUTATION_MARK_ORDER_AS_PAID
    order_id = graphene.Node.to_global_id("Order", order.id)
    variables = {"id": order_id}
    response = staff_api_client.post_graphql(
        query, variables, permissions=[permission_manage_orders]
    )
    content = get_graphql_content(response)
    data = content["data"]["orderMarkAsPaid"]["errors"]
    assert data[0]["code"] == OrderErrorCode.BILLING_ADDRESS_NOT_SET.name


ORDER_VOID = """
    mutation voidOrder($id: ID!) {
        orderVoid(id: $id) {
            order {
                paymentStatus
                paymentStatusDisplay
            }
            errors {
                field
                message
            }
            errors {
                field
                message
                code
            }
        }
    }
"""


def test_order_void(
    staff_api_client, permission_manage_orders, payment_txn_preauth, staff_user
):
    order = payment_txn_preauth.order
    order_id = graphene.Node.to_global_id("Order", order.id)
    variables = {"id": order_id}
    response = staff_api_client.post_graphql(
        ORDER_VOID, variables, permissions=[permission_manage_orders]
    )
    content = get_graphql_content(response)
    data = content["data"]["orderVoid"]["order"]
<<<<<<< HEAD
    assert data["paymentStatus"] == OrderPaymentStatusEnum.NOT_CHARGED.name
    payment_status_display = dict(OrderPaymentStatus.CHOICES).get(
        OrderPaymentStatus.NOT_CHARGED
    )
=======
    assert data["paymentStatus"] == PaymentChargeStatusEnum.CANCELLED.name
    payment_status_display = dict(ChargeStatus.CHOICES).get(ChargeStatus.CANCELLED)
>>>>>>> cf9de9d4
    assert data["paymentStatusDisplay"] == payment_status_display
    event_payment_voided = order.events.last()
    assert event_payment_voided.type == order_events.OrderEvents.PAYMENT_VOIDED
    assert event_payment_voided.user == staff_user


@patch.object(PluginsManager, "void_payment")
def test_order_void_payment_error(
    mock_void_payment, staff_api_client, permission_manage_orders, payment_txn_preauth
):
    msg = "Oops! Something went wrong."
    order = payment_txn_preauth.order
    order_id = graphene.Node.to_global_id("Order", order.id)
    variables = {"id": order_id}
    mock_void_payment.side_effect = ValueError(msg)
    response = staff_api_client.post_graphql(
        ORDER_VOID, variables, permissions=[permission_manage_orders]
    )
    content = get_graphql_content(response)
    errors = content["data"]["orderVoid"]["errors"]
    assert errors[0]["field"] == "payment"
    assert errors[0]["message"] == msg

    order_errors = content["data"]["orderVoid"]["errors"]
    assert order_errors[0]["code"] == OrderErrorCode.PAYMENT_ERROR.name

    mock_void_payment.assert_called_once()


def test_order_refund(staff_api_client, permission_manage_orders, payment_txn_captured):
    order = payment_txn_captured.order
    query = """
        mutation refundOrder($id: ID!, $amount: PositiveDecimal!) {
            orderRefund(id: $id, amount: $amount) {
                order {
                    paymentStatus
                    paymentStatusDisplay
                    isPaid
                    status
                }
            }
        }
    """
    order_id = graphene.Node.to_global_id("Order", order.id)
    amount = float(payment_txn_captured.total)
    variables = {"id": order_id, "amount": amount}
    response = staff_api_client.post_graphql(
        query, variables, permissions=[permission_manage_orders]
    )
    content = get_graphql_content(response)
    data = content["data"]["orderRefund"]["order"]
    order.refresh_from_db()
    assert data["status"] == order.status.upper()
    assert data["paymentStatus"] == OrderPaymentStatusEnum.FULLY_REFUNDED.name
    payment_status_display = dict(OrderPaymentStatus.CHOICES).get(
        OrderPaymentStatus.FULLY_REFUNDED
    )
    assert data["paymentStatusDisplay"] == payment_status_display
    assert data["isPaid"] is False

    refund_order_event = order.events.filter(
        type=order_events.OrderEvents.PAYMENT_REFUNDED
    ).first()
    assert refund_order_event.parameters["amount"] == str(amount)

    refunded_fulfillment = order.fulfillments.filter(
        status=FulfillmentStatus.REFUNDED
    ).first()
    assert refunded_fulfillment
    assert refunded_fulfillment.total_refund_amount == payment_txn_captured.total
    assert refunded_fulfillment.shipping_refund_amount is None


@pytest.mark.parametrize(
    "requires_amount, mutation_name",
    ((True, "orderRefund"), (False, "orderVoid"), (True, "orderCapture")),
)
def test_clean_payment_without_payment_associated_to_order(
    staff_api_client, permission_manage_orders, order, requires_amount, mutation_name
):

    assert not OrderEvent.objects.exists()

    additional_arguments = ", amount: 2" if requires_amount else ""
    query = """
        mutation %(mutationName)s($id: ID!) {
          %(mutationName)s(id: $id %(args)s) {
            errors {
              field
              message
            }
          }
        }
    """ % {
        "mutationName": mutation_name,
        "args": additional_arguments,
    }

    order_id = graphene.Node.to_global_id("Order", order.id)
    variables = {"id": order_id}
    response = staff_api_client.post_graphql(
        query, variables, permissions=[permission_manage_orders]
    )
    errors = get_graphql_content(response)["data"][mutation_name].get("errors")

    message = "There's no payment associated with the order."

    assert errors, "expected an error"
    assert errors == [{"field": "payment", "message": message}]
    assert not OrderEvent.objects.exists()


def test_try_payment_action_generates_event(order, staff_user, payment_dummy):
    message = "The payment did a oopsie!"
    assert not OrderEvent.objects.exists()

    def _test_operation():
        raise PaymentError(message)

    with pytest.raises(ValidationError) as exc:
        try_payment_action(
            order=order,
            user=staff_user,
            app=None,
            payment=payment_dummy,
            func=_test_operation,
        )

    assert exc.value.args[0]["payment"].message == message

    error_event = OrderEvent.objects.get()  # type: OrderEvent
    assert error_event.type == order_events.OrderEvents.PAYMENT_FAILED
    assert error_event.user == staff_user
    assert not error_event.app
    assert error_event.parameters == {
        "message": message,
        "gateway": payment_dummy.gateway,
        "payment_id": payment_dummy.token,
    }


def test_try_payment_action_generates_app_event(order, app, payment_dummy):
    message = "The payment did a oopsie!"
    assert not OrderEvent.objects.exists()

    def _test_operation():
        raise PaymentError(message)

    with pytest.raises(ValidationError) as exc:
        try_payment_action(
            order=order, user=None, app=app, payment=payment_dummy, func=_test_operation
        )

    assert exc.value.args[0]["payment"].message == message

    error_event = OrderEvent.objects.get()  # type: OrderEvent
    assert error_event.type == order_events.OrderEvents.PAYMENT_FAILED
    assert not error_event.user
    assert error_event.app == app
    assert error_event.parameters == {
        "message": message,
        "gateway": payment_dummy.gateway,
        "payment_id": payment_dummy.token,
    }


def test_clean_order_refund_payment():
    payment = MagicMock(spec=Payment)
    payment.can_refund.return_value = False
    with pytest.raises(ValidationError) as e:
        clean_refund_payment(payment)
    assert e.value.error_dict["payment"][0].code == OrderErrorCode.CANNOT_REFUND


def test_clean_order_capture():
    with pytest.raises(ValidationError) as e:
        clean_order_capture(None)
    msg = "There's no payment associated with the order."
    assert e.value.error_dict["payment"][0].message == msg


@pytest.mark.parametrize(
    "status",
    [
        FulfillmentStatus.RETURNED,
        FulfillmentStatus.REFUNDED_AND_RETURNED,
        FulfillmentStatus.REFUNDED,
        FulfillmentStatus.CANCELED,
        FulfillmentStatus.REPLACED,
    ],
)
def test_clean_order_cancel(status, fulfillment):
    order = fulfillment.order
    fulfillment.status = status
    fulfillment.save()
    # Shouldn't raise any errors
    assert clean_order_cancel(order) is None


def test_clean_order_cancel_draft_order(
    fulfilled_order_with_all_cancelled_fulfillments,
):
    order = fulfilled_order_with_all_cancelled_fulfillments

    order.status = OrderStatus.DRAFT
    order.save()

    with pytest.raises(ValidationError) as e:
        clean_order_cancel(order)
    assert e.value.error_dict["order"][0].code == OrderErrorCode.CANNOT_CANCEL_ORDER


def test_clean_order_cancel_canceled_order(
    fulfilled_order_with_all_cancelled_fulfillments,
):
    order = fulfilled_order_with_all_cancelled_fulfillments

    order.status = OrderStatus.CANCELED
    order.save()

    with pytest.raises(ValidationError) as e:
        clean_order_cancel(order)
    assert e.value.error_dict["order"][0].code == OrderErrorCode.CANNOT_CANCEL_ORDER


def test_clean_order_cancel_order_with_fulfillment(
    fulfilled_order_with_cancelled_fulfillment,
):
    order = fulfilled_order_with_cancelled_fulfillment

    order.status = OrderStatus.CANCELED
    order.save()

    with pytest.raises(ValidationError) as e:
        clean_order_cancel(order)
    assert e.value.error_dict["order"][0].code == OrderErrorCode.CANNOT_CANCEL_ORDER


ORDER_UPDATE_SHIPPING_QUERY = """
    mutation orderUpdateShipping($order: ID!, $shippingMethod: ID) {
        orderUpdateShipping(
                order: $order, input: {shippingMethod: $shippingMethod}) {
            errors {
                field
                code
                message
            }
            order {
                id
            }
        }
    }
"""


@pytest.mark.parametrize("status", [OrderStatus.UNCONFIRMED, OrderStatus.DRAFT])
def test_order_update_shipping(
    status,
    staff_api_client,
    permission_manage_orders,
    order_with_lines,
    shipping_method,
    staff_user,
):
    order = order_with_lines
    order.status = status
    order.save()
    assert order.shipping_method != shipping_method
    query = ORDER_UPDATE_SHIPPING_QUERY
    order_id = graphene.Node.to_global_id("Order", order.id)
    method_id = graphene.Node.to_global_id("ShippingMethod", shipping_method.id)
    variables = {"order": order_id, "shippingMethod": method_id}
    response = staff_api_client.post_graphql(
        query, variables, permissions=[permission_manage_orders]
    )
    content = get_graphql_content(response)
    data = content["data"]["orderUpdateShipping"]
    assert data["order"]["id"] == order_id

    order.refresh_from_db()
    shipping_total = shipping_method.channel_listings.get(
        channel_id=order.channel_id
    ).get_total()
    shipping_price = TaxedMoney(shipping_total, shipping_total)
    assert order.status == status
    assert order.shipping_method == shipping_method
    assert order.shipping_price_net == shipping_price.net
    assert order.shipping_price_gross == shipping_price.gross
    assert order.shipping_tax_rate == Decimal("0.0")
    assert order.shipping_method_name == shipping_method.name


def test_order_update_shipping_tax_included(
    staff_api_client,
    permission_manage_orders,
    order_with_lines,
    shipping_method,
    staff_user,
    vatlayer,
):
    order = order_with_lines
    order.status = OrderStatus.UNCONFIRMED
    order.save(update_fields=["status"])

    address = order_with_lines.shipping_address
    address.country = "DE"
    address.save()

    query = ORDER_UPDATE_SHIPPING_QUERY
    order_id = graphene.Node.to_global_id("Order", order.id)
    method_id = graphene.Node.to_global_id("ShippingMethod", shipping_method.id)
    variables = {"order": order_id, "shippingMethod": method_id}
    response = staff_api_client.post_graphql(
        query, variables, permissions=[permission_manage_orders]
    )
    content = get_graphql_content(response)
    data = content["data"]["orderUpdateShipping"]
    assert data["order"]["id"] == order_id

    order.refresh_from_db()
    shipping_total = shipping_method.channel_listings.get(
        channel_id=order.channel_id
    ).get_total()
    assert order.status == OrderStatus.UNCONFIRMED
    assert order.shipping_method == shipping_method
    assert order.shipping_price_gross == shipping_total
    assert order.shipping_tax_rate == Decimal("0.19")
    assert order.shipping_method_name == shipping_method.name


def test_order_update_shipping_clear_shipping_method(
    staff_api_client, permission_manage_orders, order, staff_user, shipping_method
):
    order.shipping_method = shipping_method
    order.status = OrderStatus.UNCONFIRMED
    order.save(update_fields=["status"])

    shipping_total = shipping_method.channel_listings.get(
        channel_id=order.channel_id,
    ).get_total()

    shipping_price = TaxedMoney(shipping_total, shipping_total)
    order.shipping_price = shipping_price
    order.shipping_method_name = "Example shipping"
    order.save()

    query = ORDER_UPDATE_SHIPPING_QUERY
    order_id = graphene.Node.to_global_id("Order", order.id)
    variables = {"order": order_id, "shippingMethod": None}
    response = staff_api_client.post_graphql(
        query, variables, permissions=[permission_manage_orders]
    )
    content = get_graphql_content(response)
    data = content["data"]["orderUpdateShipping"]
    assert data["order"]["id"] == order_id

    order.refresh_from_db()
    assert order.shipping_method is None
    assert order.shipping_price == zero_taxed_money(order.currency)
    assert order.shipping_method_name is None


def test_order_update_shipping_shipping_required(
    staff_api_client, permission_manage_orders, order_with_lines, staff_user
):
    order = order_with_lines
    order.status = OrderStatus.UNCONFIRMED
    order.save(update_fields=["status"])

    query = ORDER_UPDATE_SHIPPING_QUERY
    order_id = graphene.Node.to_global_id("Order", order.id)
    variables = {"order": order_id, "shippingMethod": None}
    response = staff_api_client.post_graphql(
        query, variables, permissions=[permission_manage_orders]
    )
    content = get_graphql_content(response)
    data = content["data"]["orderUpdateShipping"]
    assert data["errors"][0]["field"] == "shippingMethod"
    assert data["errors"][0]["message"] == (
        "Shipping method is required for this order."
    )


@pytest.mark.parametrize(
    "status",
    [
        OrderStatus.UNFULFILLED,
        OrderStatus.FULFILLED,
        OrderStatus.PARTIALLY_RETURNED,
        OrderStatus.RETURNED,
        OrderStatus.CANCELED,
    ],
)
def test_order_update_shipping_not_editable_order(
    status,
    staff_api_client,
    permission_manage_orders,
    order_with_lines,
    shipping_method,
    staff_user,
):
    order = order_with_lines
    order.status = status
    order.save()
    assert order.shipping_method != shipping_method
    query = ORDER_UPDATE_SHIPPING_QUERY
    order_id = graphene.Node.to_global_id("Order", order.id)
    method_id = graphene.Node.to_global_id("ShippingMethod", shipping_method.id)
    variables = {"order": order_id, "shippingMethod": method_id}
    response = staff_api_client.post_graphql(
        query, variables, permissions=[permission_manage_orders]
    )
    content = get_graphql_content(response)
    data = content["data"]["orderUpdateShipping"]
    assert data["errors"][0]["field"] == "id"
    assert data["errors"][0]["code"] == OrderErrorCode.NOT_EDITABLE.name


def test_order_update_shipping_no_shipping_address(
    staff_api_client,
    permission_manage_orders,
    order_with_lines,
    shipping_method,
    staff_user,
):
    order = order_with_lines
    order.status = OrderStatus.UNCONFIRMED
    order.save(update_fields=["status"])

    order.shipping_address = None
    order.save()
    query = ORDER_UPDATE_SHIPPING_QUERY
    order_id = graphene.Node.to_global_id("Order", order.id)
    method_id = graphene.Node.to_global_id("ShippingMethod", shipping_method.id)
    variables = {"order": order_id, "shippingMethod": method_id}
    response = staff_api_client.post_graphql(
        query, variables, permissions=[permission_manage_orders]
    )
    content = get_graphql_content(response)
    data = content["data"]["orderUpdateShipping"]
    assert data["errors"][0]["field"] == "order"
    assert data["errors"][0]["message"] == (
        "Cannot choose a shipping method for an order without" " the shipping address."
    )


def test_order_update_shipping_incorrect_shipping_method(
    staff_api_client,
    permission_manage_orders,
    order_with_lines,
    shipping_method,
    staff_user,
):
    order = order_with_lines
    order.status = OrderStatus.UNCONFIRMED
    order.save(update_fields=["status"])

    zone = shipping_method.shipping_zone
    zone.countries = ["DE"]
    zone.save()
    assert order.shipping_address.country.code not in zone.countries
    query = ORDER_UPDATE_SHIPPING_QUERY
    order_id = graphene.Node.to_global_id("Order", order.id)
    method_id = graphene.Node.to_global_id("ShippingMethod", shipping_method.id)
    variables = {"order": order_id, "shippingMethod": method_id}
    response = staff_api_client.post_graphql(
        query, variables, permissions=[permission_manage_orders]
    )
    content = get_graphql_content(response)
    data = content["data"]["orderUpdateShipping"]
    assert data["errors"][0]["field"] == "shippingMethod"
    assert data["errors"][0]["message"] == (
        "Shipping method cannot be used with this order."
    )


def test_order_update_shipping_shipping_zone_without_channels(
    staff_api_client,
    permission_manage_orders,
    order_with_lines,
    shipping_method,
    staff_user,
):
    order = order_with_lines
    order.status = OrderStatus.UNCONFIRMED
    order.save(update_fields=["status"])
    order.channel.shipping_zones.clear()
    query = ORDER_UPDATE_SHIPPING_QUERY
    order_id = graphene.Node.to_global_id("Order", order.id)
    method_id = graphene.Node.to_global_id("ShippingMethod", shipping_method.id)
    variables = {"order": order_id, "shippingMethod": method_id}
    response = staff_api_client.post_graphql(
        query, variables, permissions=[permission_manage_orders]
    )
    content = get_graphql_content(response)
    data = content["data"]["orderUpdateShipping"]
    errors = data["errors"]
    assert len(errors) == 1
    assert errors[0]["field"] == "shippingMethod"
    assert errors[0]["code"] == OrderErrorCode.SHIPPING_METHOD_NOT_APPLICABLE.name


def test_order_update_shipping_excluded_shipping_method_postal_code(
    staff_api_client,
    permission_manage_orders,
    order_unconfirmed,
    staff_user,
    shipping_method_excluded_by_postal_code,
):
    order = order_unconfirmed
    order.shipping_method = shipping_method_excluded_by_postal_code
    shipping_total = shipping_method_excluded_by_postal_code.channel_listings.get(
        channel_id=order.channel_id,
    ).get_total()

    shipping_price = TaxedMoney(shipping_total, shipping_total)
    order.shipping_price = shipping_price
    order.shipping_method_name = "Example shipping"
    order.save()

    query = ORDER_UPDATE_SHIPPING_QUERY
    order_id = graphene.Node.to_global_id("Order", order.id)
    method_id = graphene.Node.to_global_id(
        "ShippingMethod", shipping_method_excluded_by_postal_code.id
    )
    variables = {"order": order_id, "shippingMethod": method_id}
    response = staff_api_client.post_graphql(
        query, variables, permissions=[permission_manage_orders]
    )
    content = get_graphql_content(response)
    data = content["data"]["orderUpdateShipping"]
    assert data["errors"][0]["field"] == "shippingMethod"
    assert data["errors"][0]["message"] == (
        "Shipping method cannot be used with this order."
    )


def test_draft_order_clear_shipping_method(
    staff_api_client, draft_order, permission_manage_orders
):
    assert draft_order.shipping_method
    query = ORDER_UPDATE_SHIPPING_QUERY
    order_id = graphene.Node.to_global_id("Order", draft_order.id)
    variables = {"order": order_id, "shippingMethod": None}
    response = staff_api_client.post_graphql(
        query, variables, permissions=[permission_manage_orders]
    )
    content = get_graphql_content(response)
    data = content["data"]["orderUpdateShipping"]
    assert data["order"]["id"] == order_id
    draft_order.refresh_from_db()
    assert draft_order.shipping_method is None
    assert draft_order.shipping_price == zero_taxed_money(draft_order.currency)
    assert draft_order.shipping_method_name is None


ORDER_BY_TOKEN_QUERY = """
    query OrderByToken($token: UUID!) {
        orderByToken(token: $token) {
            id
            shippingAddress {
                firstName
                lastName
                streetAddress1
                streetAddress2
                phone
            }
            billingAddress {
                firstName
                lastName
                streetAddress1
                streetAddress2
                phone
            }
            userEmail
        }
    }
    """


def test_order_by_token_query_by_anonymous_user(api_client, order):
    # given
    query = ORDER_BY_TOKEN_QUERY

    order.billing_address.street_address_2 = "test"
    order.billing_address.save()

    order_id = graphene.Node.to_global_id("Order", order.id)

    # when
    response = api_client.post_graphql(query, {"token": order.token})

    # then
    content = get_graphql_content(response)
    data = content["data"]["orderByToken"]
    assert data["id"] == order_id
    assert data["shippingAddress"]["firstName"] == order.shipping_address.first_name[
        0
    ] + "." * (len(order.shipping_address.first_name) - 1)
    assert data["shippingAddress"]["lastName"] == order.shipping_address.last_name[
        0
    ] + "." * (len(order.shipping_address.last_name) - 1)
    assert data["shippingAddress"][
        "streetAddress1"
    ] == order.shipping_address.street_address_1[0] + "." * (
        len(order.shipping_address.street_address_1) - 1
    )
    assert data["shippingAddress"][
        "streetAddress2"
    ] == order.shipping_address.street_address_2[0] + "." * (
        len(order.shipping_address.street_address_2) - 1
    )
    assert data["shippingAddress"]["phone"] == str(order.shipping_address.phone)[
        :3
    ] + "." * (len(str(order.shipping_address.phone)) - 3)

    assert data["billingAddress"]["firstName"] == order.billing_address.first_name[
        0
    ] + "." * (len(order.billing_address.first_name) - 1)
    assert data["billingAddress"]["lastName"] == order.billing_address.last_name[
        0
    ] + "." * (len(order.billing_address.last_name) - 1)
    assert data["billingAddress"][
        "streetAddress1"
    ] == order.billing_address.street_address_1[0] + "." * (
        len(order.billing_address.street_address_1) - 1
    )
    assert data["billingAddress"][
        "streetAddress2"
    ] == order.billing_address.street_address_2[0] + "." * (
        len(order.billing_address.street_address_2) - 1
    )
    assert data["billingAddress"]["phone"] == str(order.billing_address.phone)[
        :3
    ] + "." * (len(str(order.billing_address.phone)) - 3)
    assert data["userEmail"] == obfuscate_email(order.user_email)


def test_order_by_token_query_by_order_owner(user_api_client, order):
    # given
    query = ORDER_BY_TOKEN_QUERY
    order.user = user_api_client.user
    order.save()
    order_id = graphene.Node.to_global_id("Order", order.id)

    # when
    response = user_api_client.post_graphql(query, {"token": order.token})

    # then
    content = get_graphql_content(response)
    data = content["data"]["orderByToken"]
    assert data["id"] == order_id

    assert data["shippingAddress"]["firstName"] == order.shipping_address.first_name
    assert data["shippingAddress"]["lastName"] == order.shipping_address.last_name
    assert (
        data["shippingAddress"]["streetAddress1"]
        == order.shipping_address.street_address_1
    )
    assert (
        data["shippingAddress"]["streetAddress2"]
        == order.shipping_address.street_address_2
    )
    assert data["shippingAddress"]["phone"] == order.shipping_address.phone

    assert data["billingAddress"]["firstName"] == order.billing_address.first_name
    assert data["billingAddress"]["lastName"] == order.billing_address.last_name
    assert (
        data["billingAddress"]["streetAddress1"]
        == order.billing_address.street_address_1
    )
    assert (
        data["billingAddress"]["streetAddress2"]
        == order.billing_address.street_address_2
    )
    assert data["billingAddress"]["phone"] == order.billing_address.phone

    assert data["userEmail"] == order.user_email


def test_order_by_token_query_by_superuser(superuser_api_client, order):
    # given
    query = ORDER_BY_TOKEN_QUERY
    order_id = graphene.Node.to_global_id("Order", order.id)

    # when
    response = superuser_api_client.post_graphql(query, {"token": order.token})

    # then
    content = get_graphql_content(response)
    data = content["data"]["orderByToken"]
    assert data["id"] == order_id

    assert data["shippingAddress"]["firstName"] == order.shipping_address.first_name
    assert data["shippingAddress"]["lastName"] == order.shipping_address.last_name
    assert (
        data["shippingAddress"]["streetAddress1"]
        == order.shipping_address.street_address_1
    )
    assert (
        data["shippingAddress"]["streetAddress2"]
        == order.shipping_address.street_address_2
    )
    assert data["shippingAddress"]["phone"] == order.shipping_address.phone

    assert data["billingAddress"]["firstName"] == order.billing_address.first_name
    assert data["billingAddress"]["lastName"] == order.billing_address.last_name
    assert (
        data["billingAddress"]["streetAddress1"]
        == order.billing_address.street_address_1
    )
    assert (
        data["billingAddress"]["streetAddress2"]
        == order.billing_address.street_address_2
    )
    assert data["billingAddress"]["phone"] == order.billing_address.phone

    assert data["userEmail"] == order.user_email


def test_order_by_token_query_by_staff_with_permission(
    staff_api_client, permission_manage_orders, order, customer_user
):
    # given
    query = ORDER_BY_TOKEN_QUERY

    staff_user = staff_api_client.user
    staff_user.user_permissions.add(permission_manage_orders)

    order.user = customer_user
    order.save()

    order_id = graphene.Node.to_global_id("Order", order.id)

    # when
    response = staff_api_client.post_graphql(query, {"token": order.token})

    # then
    content = get_graphql_content(response)
    data = content["data"]["orderByToken"]
    assert data["id"] == order_id

    assert data["shippingAddress"]["firstName"] == order.shipping_address.first_name
    assert data["shippingAddress"]["lastName"] == order.shipping_address.last_name
    assert (
        data["shippingAddress"]["streetAddress1"]
        == order.shipping_address.street_address_1
    )
    assert (
        data["shippingAddress"]["streetAddress2"]
        == order.shipping_address.street_address_2
    )
    assert data["shippingAddress"]["phone"] == order.shipping_address.phone

    assert data["billingAddress"]["firstName"] == order.billing_address.first_name
    assert data["billingAddress"]["lastName"] == order.billing_address.last_name
    assert (
        data["billingAddress"]["streetAddress1"]
        == order.billing_address.street_address_1
    )
    assert (
        data["billingAddress"]["streetAddress2"]
        == order.billing_address.street_address_2
    )
    assert data["billingAddress"]["phone"] == order.billing_address.phone

    assert data["userEmail"] == order.user_email


def test_order_by_token_query_by_staff_no_permission(
    staff_api_client, order, customer_user
):
    # given
    query = ORDER_BY_TOKEN_QUERY

    order.shipping_address.street_address_2 = "test"
    order.shipping_address.save()

    order.user = customer_user
    order.save()

    order_id = graphene.Node.to_global_id("Order", order.id)

    # when
    response = staff_api_client.post_graphql(query, {"token": order.token})

    # then
    content = get_graphql_content(response)
    data = content["data"]["orderByToken"]
    assert data["id"] == order_id

    assert data["shippingAddress"]["firstName"] == order.shipping_address.first_name[
        0
    ] + "." * (len(order.shipping_address.first_name) - 1)
    assert data["shippingAddress"]["lastName"] == order.shipping_address.last_name[
        0
    ] + "." * (len(order.shipping_address.last_name) - 1)
    assert data["shippingAddress"][
        "streetAddress1"
    ] == order.shipping_address.street_address_1[0] + "." * (
        len(order.shipping_address.street_address_1) - 1
    )
    assert data["shippingAddress"][
        "streetAddress2"
    ] == order.shipping_address.street_address_2[0] + "." * (
        len(order.shipping_address.street_address_2) - 1
    )
    assert data["shippingAddress"]["phone"] == str(order.shipping_address.phone)[
        :3
    ] + "." * (len(str(order.shipping_address.phone)) - 3)

    assert data["billingAddress"]["firstName"] == order.billing_address.first_name[
        0
    ] + "." * (len(order.billing_address.first_name) - 1)
    assert data["billingAddress"]["lastName"] == order.billing_address.last_name[
        0
    ] + "." * (len(order.billing_address.last_name) - 1)
    assert data["billingAddress"][
        "streetAddress1"
    ] == order.billing_address.street_address_1[0] + "." * (
        len(order.billing_address.street_address_1) - 1
    )
    assert data["billingAddress"][
        "streetAddress2"
    ] == order.billing_address.street_address_2[0] + "." * (
        len(order.billing_address.street_address_2) - 1
    )
    assert data["billingAddress"]["phone"] == str(order.billing_address.phone)[
        :3
    ] + "." * (len(str(order.billing_address.phone)) - 3)


def test_order_by_token_query_by_app(
    app_api_client, order, customer_user, permission_manage_orders
):
    # given
    query = ORDER_BY_TOKEN_QUERY

    order.user = customer_user
    order.save()

    app_api_client.app.permissions.add(permission_manage_orders)

    order_id = graphene.Node.to_global_id("Order", order.id)

    # when
    response = app_api_client.post_graphql(query, {"token": order.token})

    # then
    content = get_graphql_content(response)
    data = content["data"]["orderByToken"]
    assert data["id"] == order_id

    assert data["shippingAddress"]["firstName"] == order.shipping_address.first_name
    assert data["shippingAddress"]["lastName"] == order.shipping_address.last_name
    assert (
        data["shippingAddress"]["streetAddress1"]
        == order.shipping_address.street_address_1
    )
    assert (
        data["shippingAddress"]["streetAddress2"]
        == order.shipping_address.street_address_2
    )
    assert data["shippingAddress"]["phone"] == order.shipping_address.phone

    assert data["billingAddress"]["firstName"] == order.billing_address.first_name
    assert data["billingAddress"]["lastName"] == order.billing_address.last_name
    assert (
        data["billingAddress"]["streetAddress1"]
        == order.billing_address.street_address_1
    )
    assert (
        data["billingAddress"]["streetAddress2"]
        == order.billing_address.street_address_2
    )
    assert data["billingAddress"]["phone"] == order.billing_address.phone

    assert data["userEmail"] == order.user_email


def test_order_by_token_query_by_app_no_perm(
    app_api_client, order, customer_user, permission_manage_orders
):
    # given
    query = ORDER_BY_TOKEN_QUERY

    order.user = customer_user
    order.save()

    order_id = graphene.Node.to_global_id("Order", order.id)

    # when
    response = app_api_client.post_graphql(query, {"token": order.token})

    # then
    content = get_graphql_content(response)
    data = content["data"]["orderByToken"]
    assert data["id"] == order_id

    assert data["shippingAddress"]["firstName"] == order.shipping_address.first_name[
        0
    ] + "." * (len(order.shipping_address.first_name) - 1)
    assert data["shippingAddress"]["lastName"] == order.shipping_address.last_name[
        0
    ] + "." * (len(order.shipping_address.last_name) - 1)
    assert data["shippingAddress"][
        "streetAddress1"
    ] == order.shipping_address.street_address_1[0] + "." * (
        len(order.shipping_address.street_address_1) - 1
    )
    assert data["shippingAddress"]["streetAddress2"] == ""
    assert data["shippingAddress"]["phone"] == str(order.shipping_address.phone)[
        :3
    ] + "." * (len(str(order.shipping_address.phone)) - 3)

    assert data["billingAddress"]["firstName"] == order.billing_address.first_name[
        0
    ] + "." * (len(order.billing_address.first_name) - 1)
    assert data["billingAddress"]["lastName"] == order.billing_address.last_name[
        0
    ] + "." * (len(order.billing_address.last_name) - 1)
    assert data["billingAddress"][
        "streetAddress1"
    ] == order.billing_address.street_address_1[0] + "." * (
        len(order.billing_address.street_address_1) - 1
    )
    assert data["billingAddress"]["streetAddress2"] == ""
    assert data["billingAddress"]["phone"] == str(order.billing_address.phone)[
        :3
    ] + "." * (len(str(order.billing_address.phone)) - 3)


def test_order_by_token_user_restriction(api_client, order):
    query = """
    query OrderByToken($token: UUID!) {
        orderByToken(token: $token) {
            user {
                id
            }
        }
    }
    """
    response = api_client.post_graphql(query, {"token": order.token})
    assert_no_permission(response)


def test_order_by_token_events_restriction(api_client, order):
    query = """
    query OrderByToken($token: UUID!) {
        orderByToken(token: $token) {
            events {
                id
            }
        }
    }
    """
    response = api_client.post_graphql(query, {"token": order.token})
    assert_no_permission(response)


def test_authorized_access_to_order_by_token(
    user_api_client, staff_api_client, customer_user, order, permission_manage_users
):
    query = """
    query OrderByToken($token: UUID!) {
        orderByToken(token: $token) {
            user {
                id
            }
        }
    }
    """
    variables = {"token": order.token}
    customer_user_id = graphene.Node.to_global_id("User", customer_user.id)

    response = user_api_client.post_graphql(query, variables)
    content = get_graphql_content(response)
    assert content["data"]["orderByToken"]["user"]["id"] == customer_user_id

    response = staff_api_client.post_graphql(
        query, variables, permissions=[permission_manage_users]
    )
    content = get_graphql_content(response)
    assert content["data"]["orderByToken"]["user"]["id"] == customer_user_id


def test_query_draft_order_by_token_with_requester_as_customer(
    user_api_client, draft_order
):
    draft_order.user = user_api_client.user
    draft_order.save(update_fields=["user"])
    query = ORDER_BY_TOKEN_QUERY
    response = user_api_client.post_graphql(query, {"token": draft_order.token})
    content = get_graphql_content(response)
    assert not content["data"]["orderByToken"]


def test_query_draft_order_by_token_as_anonymous_customer(api_client, draft_order):
    query = ORDER_BY_TOKEN_QUERY
    response = api_client.post_graphql(query, {"token": draft_order.token})
    content = get_graphql_content(response)
    assert not content["data"]["orderByToken"]


def test_query_order_without_addresses(order, user_api_client, channel_USD):
    # given
    query = ORDER_BY_TOKEN_QUERY

    order = Order.objects.create(
        token=str(uuid.uuid4()),
        channel=channel_USD,
        user=user_api_client.user,
    )

    # when
    response = user_api_client.post_graphql(query, {"token": order.token})

    # then
    content = get_graphql_content(response)
    data = content["data"]["orderByToken"]
    assert data["userEmail"] == user_api_client.user.email
    assert data["billingAddress"] is None
    assert data["shippingAddress"] is None


def test_order_query_address_without_order_user(
    staff_api_client, permission_manage_orders, channel_USD, address
):
    query = ORDER_BY_TOKEN_QUERY
    shipping_address = address.get_copy()
    billing_address = address.get_copy()
    token = str(uuid.uuid4())
    Order.objects.create(
        channel=channel_USD,
        shipping_address=shipping_address,
        billing_address=billing_address,
        token=token,
    )
    staff_api_client.user.user_permissions.add(permission_manage_orders)
    response = staff_api_client.post_graphql(query, {"token": token})
    content = get_graphql_content(response)
    order = content["data"]["orderByToken"]
    assert order["shippingAddress"] is not None
    assert order["billingAddress"] is not None


MUTATION_ORDER_BULK_CANCEL = """
mutation CancelManyOrders($ids: [ID]!) {
    orderBulkCancel(ids: $ids) {
        count
        errors{
            field
            code
        }
    }
}
"""


@patch("saleor.graphql.order.bulk_mutations.orders.cancel_order")
def test_order_bulk_cancel(
    mock_cancel_order,
    staff_api_client,
    order_list,
    fulfilled_order_with_all_cancelled_fulfillments,
    permission_manage_orders,
    address,
):
    orders = order_list
    orders.append(fulfilled_order_with_all_cancelled_fulfillments)
    expected_count = sum(order.can_cancel() for order in orders)
    variables = {
        "ids": [graphene.Node.to_global_id("Order", order.id) for order in orders],
    }
    response = staff_api_client.post_graphql(
        MUTATION_ORDER_BULK_CANCEL, variables, permissions=[permission_manage_orders]
    )
    content = get_graphql_content(response)
    data = content["data"]["orderBulkCancel"]
    assert data["count"] == expected_count
    assert not data["errors"]

    calls = [
        call(order=order, user=staff_api_client.user, app=None, manager=ANY)
        for order in orders
    ]

    mock_cancel_order.assert_has_calls(calls, any_order=True)
    mock_cancel_order.call_count == expected_count


@patch("saleor.plugins.manager.PluginsManager.product_variant_back_in_stock")
def test_order_bulk_cancel_with_back_in_stock_webhook(
    product_variant_back_in_stock_webhook_mock,
    staff_api_client,
    fulfilled_order_with_all_cancelled_fulfillments,
    permission_manage_orders,
):
    variables = {
        "ids": [
            graphene.Node.to_global_id(
                "Order", fulfilled_order_with_all_cancelled_fulfillments.id
            )
        ]
    }
    staff_api_client.post_graphql(
        MUTATION_ORDER_BULK_CANCEL, variables, permissions=[permission_manage_orders]
    )

    product_variant_back_in_stock_webhook_mock.assert_called_once()


@patch("saleor.graphql.order.bulk_mutations.orders.cancel_order")
def test_order_bulk_cancel_as_app(
    mock_cancel_order,
    app_api_client,
    order_list,
    fulfilled_order_with_all_cancelled_fulfillments,
    permission_manage_orders,
    address,
):
    orders = order_list
    orders.append(fulfilled_order_with_all_cancelled_fulfillments)
    expected_count = sum(order.can_cancel() for order in orders)
    variables = {
        "ids": [graphene.Node.to_global_id("Order", order.id) for order in orders],
    }
    response = app_api_client.post_graphql(
        MUTATION_ORDER_BULK_CANCEL, variables, permissions=[permission_manage_orders]
    )
    content = get_graphql_content(response)
    data = content["data"]["orderBulkCancel"]
    assert data["count"] == expected_count
    assert not data["errors"]

    calls = [
        call(order=order, user=AnonymousUser(), app=app_api_client.app, manager=ANY)
        for order in orders
    ]

    mock_cancel_order.assert_has_calls(calls, any_order=True)
    assert mock_cancel_order.call_count == expected_count


def test_order_query_with_filter_channels_with_one_channel(
    orders_query_with_filter,
    staff_api_client,
    permission_manage_orders,
    orders,
    channel_USD,
):
    # given
    channel_id = graphene.Node.to_global_id("Channel", channel_USD.pk)
    variables = {"filter": {"channels": [channel_id]}}

    # when
    response = staff_api_client.post_graphql(
        orders_query_with_filter, variables, permissions=(permission_manage_orders,)
    )

    # then
    content = get_graphql_content(response)
    orders = content["data"]["orders"]["edges"]
    assert len(orders) == 3


def test_order_query_with_filter_channels_without_channel(
    orders_query_with_filter,
    staff_api_client,
    permission_manage_orders,
    orders,
):
    # given
    variables = {"filter": {"channels": []}}

    # when
    response = staff_api_client.post_graphql(
        orders_query_with_filter, variables, permissions=(permission_manage_orders,)
    )

    # then
    content = get_graphql_content(response)
    orders = content["data"]["orders"]["edges"]
    assert len(orders) == 5


def test_order_query_with_filter_channels_with_many_channel(
    orders_query_with_filter,
    staff_api_client,
    permission_manage_orders,
    orders,
    channel_USD,
    channel_PLN,
    other_channel_USD,
):
    # given
    Order.objects.create(channel=other_channel_USD)
    channel_usd_id = graphene.Node.to_global_id("Channel", channel_USD.pk)
    channel_pln_id = graphene.Node.to_global_id("Channel", channel_PLN.pk)
    variables = {"filter": {"channels": [channel_pln_id, channel_usd_id]}}

    # when
    response = staff_api_client.post_graphql(
        orders_query_with_filter, variables, permissions=(permission_manage_orders,)
    )

    # then
    content = get_graphql_content(response)
    orders = content["data"]["orders"]["edges"]
    assert len(orders) == 5
    assert Order.objects.non_draft().count() == 6


def test_order_query_with_filter_channels_with_empty_channel(
    orders_query_with_filter,
    staff_api_client,
    permission_manage_orders,
    orders,
    other_channel_USD,
):
    # given
    channel_id = graphene.Node.to_global_id("Channel", other_channel_USD.pk)
    variables = {"filter": {"channels": [channel_id]}}

    # when
    response = staff_api_client.post_graphql(
        orders_query_with_filter, variables, permissions=(permission_manage_orders,)
    )

    # then
    content = get_graphql_content(response)
    orders = content["data"]["orders"]["edges"]
    assert len(orders) == 0


@pytest.mark.parametrize(
    "orders_filter, count",
    [
        (
            {
                "created": {
                    "gte": str(date.today() - timedelta(days=3)),
                    "lte": str(date.today()),
                }
            },
            1,
        ),
        ({"created": {"gte": str(date.today() - timedelta(days=3))}}, 1),
        ({"created": {"lte": str(date.today())}}, 2),
        ({"created": {"lte": str(date.today() - timedelta(days=3))}}, 1),
        ({"created": {"gte": str(date.today() + timedelta(days=1))}}, 0),
    ],
)
def test_order_query_with_filter_created(
    orders_filter,
    count,
    orders_query_with_filter,
    staff_api_client,
    permission_manage_orders,
    channel_USD,
):
    Order.objects.create(channel=channel_USD)
    with freeze_time("2012-01-14"):
        Order.objects.create(channel=channel_USD)
    variables = {"filter": orders_filter}
    staff_api_client.user.user_permissions.add(permission_manage_orders)
    response = staff_api_client.post_graphql(orders_query_with_filter, variables)
    content = get_graphql_content(response)
    orders = content["data"]["orders"]["edges"]

    assert len(orders) == count


@pytest.mark.parametrize(
    "orders_filter, count, payment_status",
    [
        ({"paymentStatus": "FULLY_CHARGED"}, 1, ChargeStatus.FULLY_CHARGED),
        ({"paymentStatus": "NOT_CHARGED"}, 2, ChargeStatus.NOT_CHARGED),
        ({"paymentStatus": "PARTIALLY_CHARGED"}, 1, ChargeStatus.PARTIALLY_CHARGED),
        ({"paymentStatus": "PARTIALLY_REFUNDED"}, 1, ChargeStatus.PARTIALLY_REFUNDED),
        ({"paymentStatus": "FULLY_REFUNDED"}, 1, ChargeStatus.FULLY_REFUNDED),
        ({"paymentStatus": "FULLY_CHARGED"}, 0, ChargeStatus.FULLY_REFUNDED),
        ({"paymentStatus": "NOT_CHARGED"}, 1, ChargeStatus.FULLY_REFUNDED),
    ],
)
def test_order_query_with_filter_payment_status(
    orders_filter,
    count,
    payment_status,
    orders_query_with_filter,
    staff_api_client,
    payment_dummy,
    permission_manage_orders,
    channel_PLN,
):
    payment_dummy.charge_status = payment_status
    payment_dummy.save()

    payment_dummy.id = None
    payment_dummy.order = Order.objects.create(channel=channel_PLN)
    payment_dummy.charge_status = ChargeStatus.NOT_CHARGED
    payment_dummy.save()

    variables = {"filter": orders_filter}
    staff_api_client.user.user_permissions.add(permission_manage_orders)
    response = staff_api_client.post_graphql(orders_query_with_filter, variables)
    content = get_graphql_content(response)
    orders = content["data"]["orders"]["edges"]

    assert len(orders) == count


@pytest.mark.parametrize(
    "orders_filter, count, status",
    [
        ({"status": "UNFULFILLED"}, 2, OrderStatus.UNFULFILLED),
        ({"status": "UNCONFIRMED"}, 1, OrderStatus.UNCONFIRMED),
        ({"status": "PARTIALLY_FULFILLED"}, 1, OrderStatus.PARTIALLY_FULFILLED),
        ({"status": "FULFILLED"}, 1, OrderStatus.FULFILLED),
        ({"status": "CANCELED"}, 1, OrderStatus.CANCELED),
    ],
)
def test_order_query_with_filter_status(
    orders_filter,
    count,
    status,
    orders_query_with_filter,
    staff_api_client,
    payment_dummy,
    permission_manage_orders,
    order,
    channel_USD,
):
    order.status = status
    order.save()

    Order.objects.create(channel=channel_USD)

    variables = {"filter": orders_filter}
    staff_api_client.user.user_permissions.add(permission_manage_orders)
    response = staff_api_client.post_graphql(orders_query_with_filter, variables)
    content = get_graphql_content(response)
    orders = content["data"]["orders"]["edges"]
    order_id = graphene.Node.to_global_id("Order", order.pk)

    orders_ids_from_response = [o["node"]["id"] for o in orders]
    assert len(orders) == count
    assert order_id in orders_ids_from_response


@pytest.mark.parametrize(
    "orders_filter, user_field, user_value",
    [
        ({"customer": "admin"}, "email", "admin@example.com"),
        ({"customer": "John"}, "first_name", "johnny"),
        ({"customer": "Snow"}, "last_name", "snow"),
    ],
)
def test_order_query_with_filter_customer_fields(
    orders_filter,
    user_field,
    user_value,
    orders_query_with_filter,
    staff_api_client,
    permission_manage_orders,
    customer_user,
    channel_USD,
):
    setattr(customer_user, user_field, user_value)
    customer_user.save()
    customer_user.refresh_from_db()

    order = Order(user=customer_user, token=str(uuid.uuid4()), channel=channel_USD)
    Order.objects.bulk_create(
        [order, Order(token=str(uuid.uuid4()), channel=channel_USD)]
    )

    variables = {"filter": orders_filter}
    staff_api_client.user.user_permissions.add(permission_manage_orders)
    response = staff_api_client.post_graphql(orders_query_with_filter, variables)
    content = get_graphql_content(response)
    orders = content["data"]["orders"]["edges"]
    order_id = graphene.Node.to_global_id("Order", order.pk)

    assert len(orders) == 1
    assert orders[0]["node"]["id"] == order_id


@pytest.mark.parametrize(
    "orders_filter, user_field, user_value",
    [
        ({"customer": "admin"}, "email", "admin@example.com"),
        ({"customer": "John"}, "first_name", "johnny"),
        ({"customer": "Snow"}, "last_name", "snow"),
    ],
)
def test_draft_order_query_with_filter_customer_fields(
    orders_filter,
    user_field,
    user_value,
    draft_orders_query_with_filter,
    staff_api_client,
    permission_manage_orders,
    customer_user,
    channel_USD,
):
    setattr(customer_user, user_field, user_value)
    customer_user.save()
    customer_user.refresh_from_db()

    order = Order(
        status=OrderStatus.DRAFT,
        user=customer_user,
        token=str(uuid.uuid4()),
        channel=channel_USD,
    )
    Order.objects.bulk_create(
        [
            order,
            Order(
                token=str(uuid.uuid4()), status=OrderStatus.DRAFT, channel=channel_USD
            ),
        ]
    )

    variables = {"filter": orders_filter}
    staff_api_client.user.user_permissions.add(permission_manage_orders)
    response = staff_api_client.post_graphql(draft_orders_query_with_filter, variables)
    content = get_graphql_content(response)
    orders = content["data"]["draftOrders"]["edges"]
    order_id = graphene.Node.to_global_id("Order", order.pk)

    assert len(orders) == 1
    assert orders[0]["node"]["id"] == order_id


@pytest.mark.parametrize(
    "orders_filter, count",
    [
        (
            {
                "created": {
                    "gte": str(date.today() - timedelta(days=3)),
                    "lte": str(date.today()),
                }
            },
            1,
        ),
        ({"created": {"gte": str(date.today() - timedelta(days=3))}}, 1),
        ({"created": {"lte": str(date.today())}}, 2),
        ({"created": {"lte": str(date.today() - timedelta(days=3))}}, 1),
        ({"created": {"gte": str(date.today() + timedelta(days=1))}}, 0),
    ],
)
def test_draft_order_query_with_filter_created_(
    orders_filter,
    count,
    draft_orders_query_with_filter,
    staff_api_client,
    permission_manage_orders,
    channel_USD,
):
    Order.objects.create(status=OrderStatus.DRAFT, channel=channel_USD)
    with freeze_time("2012-01-14"):
        Order.objects.create(status=OrderStatus.DRAFT, channel=channel_USD)
    variables = {"filter": orders_filter}
    staff_api_client.user.user_permissions.add(permission_manage_orders)
    response = staff_api_client.post_graphql(draft_orders_query_with_filter, variables)
    content = get_graphql_content(response)
    orders = content["data"]["draftOrders"]["edges"]

    assert len(orders) == count


QUERY_ORDER_WITH_SORT = """
    query ($sort_by: OrderSortingInput!) {
        orders(first:5, sortBy: $sort_by) {
            edges{
                node{
                    number
                }
            }
        }
    }
"""


@pytest.mark.parametrize(
    "order_sort, result_order",
    [
        ({"field": "NUMBER", "direction": "ASC"}, [0, 1, 2, 3]),
        ({"field": "NUMBER", "direction": "DESC"}, [3, 2, 1, 0]),
        ({"field": "CREATION_DATE", "direction": "ASC"}, [1, 0, 2, 3]),
        ({"field": "CREATION_DATE", "direction": "DESC"}, [3, 2, 0, 1]),
        ({"field": "CUSTOMER", "direction": "ASC"}, [2, 0, 1, 3]),
        ({"field": "CUSTOMER", "direction": "DESC"}, [3, 1, 0, 2]),
        ({"field": "FULFILLMENT_STATUS", "direction": "ASC"}, [2, 1, 0, 3]),
        ({"field": "FULFILLMENT_STATUS", "direction": "DESC"}, [3, 0, 1, 2]),
    ],
)
def test_query_orders_with_sort(
    order_sort,
    result_order,
    staff_api_client,
    permission_manage_orders,
    address,
    channel_USD,
):
    created_orders = []
    with freeze_time("2017-01-14"):
        created_orders.append(
            Order.objects.create(
                token=str(uuid.uuid4()),
                billing_address=address,
                status=OrderStatus.PARTIALLY_FULFILLED,
                total=TaxedMoney(net=Money(10, "USD"), gross=Money(13, "USD")),
                channel=channel_USD,
            )
        )
    with freeze_time("2012-01-14"):
        address2 = address.get_copy()
        address2.first_name = "Walter"
        address2.save()
        created_orders.append(
            Order.objects.create(
                token=str(uuid.uuid4()),
                billing_address=address2,
                status=OrderStatus.FULFILLED,
                total=TaxedMoney(net=Money(100, "USD"), gross=Money(130, "USD")),
                channel=channel_USD,
            )
        )
    address3 = address.get_copy()
    address3.last_name = "Alice"
    address3.save()
    created_orders.append(
        Order.objects.create(
            token=str(uuid.uuid4()),
            billing_address=address3,
            status=OrderStatus.CANCELED,
            total=TaxedMoney(net=Money(20, "USD"), gross=Money(26, "USD")),
            channel=channel_USD,
        )
    )
    created_orders.append(
        Order.objects.create(
            token=str(uuid.uuid4()),
            billing_address=None,
            status=OrderStatus.UNCONFIRMED,
            total=TaxedMoney(net=Money(60, "USD"), gross=Money(80, "USD")),
            channel=channel_USD,
        )
    )
    variables = {"sort_by": order_sort}
    staff_api_client.user.user_permissions.add(permission_manage_orders)
    response = staff_api_client.post_graphql(QUERY_ORDER_WITH_SORT, variables)
    content = get_graphql_content(response)
    orders = content["data"]["orders"]["edges"]

    for order, order_number in enumerate(result_order):
        assert orders[order]["node"]["number"] == str(created_orders[order_number].pk)


QUERY_DRAFT_ORDER_WITH_SORT = """
    query ($sort_by: OrderSortingInput!) {
        draftOrders(first:5, sortBy: $sort_by) {
            edges{
                node{
                    number
                }
            }
        }
    }
"""


@pytest.mark.parametrize(
    "draft_order_sort, result_order",
    [
        ({"field": "NUMBER", "direction": "ASC"}, [0, 1, 2]),
        ({"field": "NUMBER", "direction": "DESC"}, [2, 1, 0]),
        ({"field": "CREATION_DATE", "direction": "ASC"}, [1, 0, 2]),
        ({"field": "CREATION_DATE", "direction": "DESC"}, [2, 0, 1]),
        ({"field": "CUSTOMER", "direction": "ASC"}, [2, 0, 1]),
        ({"field": "CUSTOMER", "direction": "DESC"}, [1, 0, 2]),
    ],
)
def test_query_draft_orders_with_sort(
    draft_order_sort,
    result_order,
    staff_api_client,
    permission_manage_orders,
    address,
    channel_USD,
):
    created_orders = []
    with freeze_time("2017-01-14"):
        created_orders.append(
            Order.objects.create(
                token=str(uuid.uuid4()),
                billing_address=address,
                status=OrderStatus.DRAFT,
                total=TaxedMoney(net=Money(10, "USD"), gross=Money(13, "USD")),
                channel=channel_USD,
            )
        )
    with freeze_time("2012-01-14"):
        address2 = address.get_copy()
        address2.first_name = "Walter"
        address2.save()
        created_orders.append(
            Order.objects.create(
                token=str(uuid.uuid4()),
                billing_address=address2,
                status=OrderStatus.DRAFT,
                total=TaxedMoney(net=Money(100, "USD"), gross=Money(130, "USD")),
                channel=channel_USD,
            )
        )
    address3 = address.get_copy()
    address3.last_name = "Alice"
    address3.save()
    created_orders.append(
        Order.objects.create(
            token=str(uuid.uuid4()),
            billing_address=address3,
            status=OrderStatus.DRAFT,
            total=TaxedMoney(net=Money(20, "USD"), gross=Money(26, "USD")),
            channel=channel_USD,
        )
    )
    variables = {"sort_by": draft_order_sort}
    staff_api_client.user.user_permissions.add(permission_manage_orders)
    response = staff_api_client.post_graphql(QUERY_DRAFT_ORDER_WITH_SORT, variables)
    content = get_graphql_content(response)
    draft_orders = content["data"]["draftOrders"]["edges"]

    for order, order_number in enumerate(result_order):
        assert draft_orders[order]["node"]["number"] == str(
            created_orders[order_number].pk
        )


@pytest.mark.parametrize(
    "orders_filter, count",
    [
        ({"search": "discount name"}, 2),
        ({"search": "Some other"}, 1),
        ({"search": "translated"}, 1),
        ({"search": "user_email"}, 2),
        ({"search": "test@mirumee.com"}, 1),
        ({"search": "Leslie"}, 1),
        ({"search": "Wade"}, 1),
        ({"search": ""}, 3),
        ({"search": "ExternalID"}, 1),
        ({"search": "SKU_A"}, 1),
    ],
)
def test_orders_query_with_filter_search(
    orders_filter,
    count,
    orders_query_with_filter,
    staff_api_client,
    permission_manage_orders,
    customer_user,
    channel_USD,
    product,
    variant,
):
    orders = Order.objects.bulk_create(
        [
            Order(
                user=customer_user,
                token=str(uuid.uuid4()),
                user_email="test@mirumee.com",
                channel=channel_USD,
            ),
            Order(
                token=str(uuid.uuid4()),
                user_email="user_email1@example.com",
                channel=channel_USD,
            ),
            Order(
                token=str(uuid.uuid4()),
                user_email="user_email2@example.com",
                channel=channel_USD,
            ),
        ]
    )

    OrderDiscount.objects.bulk_create(
        [
            OrderDiscount(
                order=orders[0],
                name="Some discount name",
                value=Decimal("1"),
                amount_value=Decimal("1"),
                translated_name="translated",
            ),
            OrderDiscount(
                order=orders[2],
                name="Some other discount name",
                value=Decimal("10"),
                amount_value=Decimal("10"),
                translated_name="PL_name",
            ),
        ]
    )
    order_with_payment = orders[1]
    payment = Payment.objects.create(
        order=order_with_payment, psp_reference="ExternalID"
    )
    payment.transactions.create(gateway_response={}, is_success=True)

    order_with_orderline = orders[2]
    channel = order_with_orderline.channel
    channel_listening = variant.channel_listings.get(channel=channel)
    net = variant.get_price(product, [], channel, channel_listening)
    currency = net.currency
    gross = Money(amount=net.amount * Decimal(1.23), currency=currency)
    unit_price = TaxedMoney(net=net, gross=gross)
    order_with_orderline.lines.create(
        product_name=str(product),
        variant_name=str(variant),
        product_sku=variant.sku,
        is_shipping_required=variant.is_shipping_required(),
        quantity=3,
        variant=variant,
        unit_price=unit_price,
        total_price=unit_price * 3,
        undiscounted_unit_price=unit_price,
        undiscounted_total_price=unit_price * 3,
        tax_rate=Decimal("0.23"),
    )
    variables = {"filter": orders_filter}
    staff_api_client.user.user_permissions.add(permission_manage_orders)
    response = staff_api_client.post_graphql(orders_query_with_filter, variables)
    content = get_graphql_content(response)
    assert content["data"]["orders"]["totalCount"] == count


def test_orders_query_with_filter_search_by_global_payment_id(
    orders_query_with_filter,
    staff_api_client,
    permission_manage_orders,
    customer_user,
    channel_USD,
):

    orders = Order.objects.bulk_create(
        [
            Order(
                user=customer_user,
                token=str(uuid.uuid4()),
                channel=channel_USD,
                user_email="test@example.com",
            ),
            Order(
                token=str(uuid.uuid4()),
                channel=channel_USD,
                user_email="user1@example.com",
            ),
        ]
    )
    OrderDiscount.objects.create(
        order=orders[0],
        name="test_discount1",
        value=Decimal("1"),
        amount_value=Decimal("1"),
        translated_name="translated_discount1_name",
    ),

    order_with_payment = orders[0]
    payment = Payment.objects.create(order=order_with_payment)
    global_id = graphene.Node.to_global_id("Payment", payment.pk)

    variables = {"filter": {"search": global_id}}
    staff_api_client.user.user_permissions.add(permission_manage_orders)
    response = staff_api_client.post_graphql(orders_query_with_filter, variables)
    content = get_graphql_content(response)
    assert content["data"]["orders"]["totalCount"] == 1


def test_orders_query_with_filter_search_by_id(
    orders_query_with_filter, order, staff_api_client, permission_manage_orders
):
    variables = {"filter": {"search": order.pk}}
    staff_api_client.user.user_permissions.add(permission_manage_orders)
    response = staff_api_client.post_graphql(orders_query_with_filter, variables)
    content = get_graphql_content(response)
    assert content["data"]["orders"]["totalCount"] == 1


def test_orders_query_with_filter_search_by_id_with_hash(
    orders_query_with_filter, order, staff_api_client, permission_manage_orders
):
    variables = {"filter": {"search": f"#{order.pk}"}}
    staff_api_client.user.user_permissions.add(permission_manage_orders)
    response = staff_api_client.post_graphql(orders_query_with_filter, variables)
    content = get_graphql_content(response)
    assert content["data"]["orders"]["totalCount"] == 1


def test_orders_query_with_filter_search_by_product_sku_with_multiple_identic_sku(
    orders_query_with_filter, staff_api_client, permission_manage_orders, allocations
):
    variables = {"filter": {"search": allocations[0].order_line.product_sku}}
    response = staff_api_client.post_graphql(
        orders_query_with_filter, variables, permissions=(permission_manage_orders,)
    )
    content = get_graphql_content(response)
    assert content["data"]["orders"]["totalCount"] == 3


def test_order_query_with_filter_search_by_product_sku_order_line(
    orders_query_with_filter, staff_api_client, permission_manage_orders, order_line
):
    query = """
      query ($filter: OrderFilterInput!, ) {
        orders(first: 5, filter:$filter) {
          totalCount
          edges {
            node {
              id
              lines{
                   productSku
              }
            }
          }
        }
      }
    """

    variables = {"filter": {"search": order_line.product_sku}}
    response = staff_api_client.post_graphql(
        query, variables, permissions=(permission_manage_orders,)
    )
    content = get_graphql_content(response)
    orders = content["data"]["orders"]["edges"][0]
    lines = orders["node"]["lines"][0]["productSku"]
    assert content["data"]["orders"]["totalCount"] == 1
    assert order_line.product_sku in lines


def test_order_query_with_filter_search_by_product_sku_multi_order_lines(
    orders_query_with_filter,
    staff_api_client,
    permission_manage_orders,
    product,
    channel_USD,
    order,
):
    variants = ProductVariant.objects.bulk_create(
        [
            ProductVariant(product=product, sku="Var1"),
            ProductVariant(product=product, sku="Var2"),
        ]
    )
    ProductVariantChannelListing.objects.bulk_create(
        [
            ProductVariantChannelListing(
                variant=variants[0],
                channel=channel_USD,
                price_amount=Decimal(10),
                cost_price_amount=Decimal(1),
                currency=channel_USD.currency_code,
            ),
            ProductVariantChannelListing(
                variant=variants[1],
                channel=channel_USD,
                price_amount=Decimal(10),
                cost_price_amount=Decimal(1),
                currency=channel_USD.currency_code,
            ),
        ]
    )
    product = product
    channel = order.channel
    channel_listening = variants[0].channel_listings.get(channel=channel)
    net = variants[0].get_price(product, [], channel, channel_listening)
    currency = net.currency
    gross = Money(amount=net.amount * Decimal(1.23), currency=currency)
    quantity = 3
    unit_price = TaxedMoney(net=net, gross=gross)

    lines = order.lines.bulk_create(
        [
            OrderLine(
                order_id=order.id,
                product_name=str(product),
                variant_name=str(variants[0]),
                product_sku=variants[0].sku,
                is_shipping_required=variants[0].is_shipping_required(),
                quantity=quantity,
                variant=variants[0],
                unit_price=unit_price,
                total_price=unit_price * quantity,
                undiscounted_unit_price=unit_price,
                undiscounted_total_price=unit_price * quantity,
                tax_rate=Decimal("0.23"),
            ),
            OrderLine(
                order_id=order.id,
                product_name=str(product),
                variant_name=str(variants[1]),
                product_sku=variants[1].sku,
                is_shipping_required=variants[1].is_shipping_required(),
                quantity=quantity,
                variant=variants[1],
                unit_price=unit_price,
                total_price=unit_price * quantity,
                undiscounted_unit_price=unit_price,
                undiscounted_total_price=unit_price * quantity,
                tax_rate=Decimal("0.23"),
            ),
        ]
    )
    variables = {"filter": {"search": lines[0].product_sku}}
    response = staff_api_client.post_graphql(
        orders_query_with_filter, variables, permissions=(permission_manage_orders,)
    )
    content = get_graphql_content(response)
    assert content["data"]["orders"]["totalCount"] == 1


@pytest.mark.parametrize(
    "draft_orders_filter, count",
    [
        ({"search": "discount name"}, 2),
        ({"search": "Some other"}, 1),
        ({"search": "translated"}, 1),
        ({"search": "user_email"}, 2),
        ({"search": "test@mirumee.com"}, 1),
        ({"search": "Leslie"}, 1),
        ({"search": "Wade"}, 1),
        ({"search": ""}, 3),
    ],
)
def test_draft_orders_query_with_filter_search(
    draft_orders_filter,
    count,
    draft_orders_query_with_filter,
    staff_api_client,
    permission_manage_orders,
    customer_user,
    channel_USD,
):
    orders = Order.objects.bulk_create(
        [
            Order(
                user=customer_user,
                token=str(uuid.uuid4()),
                user_email="test@mirumee.com",
                status=OrderStatus.DRAFT,
                channel=channel_USD,
            ),
            Order(
                token=str(uuid.uuid4()),
                user_email="user_email1@example.com",
                status=OrderStatus.DRAFT,
                channel=channel_USD,
            ),
            Order(
                token=str(uuid.uuid4()),
                user_email="user_email2@example.com",
                status=OrderStatus.DRAFT,
                channel=channel_USD,
            ),
        ]
    )
    OrderDiscount.objects.bulk_create(
        [
            OrderDiscount(
                order=orders[0],
                name="Some discount name",
                value=Decimal("1"),
                amount_value=Decimal("1"),
                translated_name="translated",
            ),
            OrderDiscount(
                order=orders[2],
                name="Some other discount name",
                value=Decimal("10"),
                amount_value=Decimal("10"),
                translated_name="PL_name",
            ),
        ]
    )
    variables = {"filter": draft_orders_filter}
    staff_api_client.user.user_permissions.add(permission_manage_orders)
    response = staff_api_client.post_graphql(draft_orders_query_with_filter, variables)
    content = get_graphql_content(response)
    assert content["data"]["draftOrders"]["totalCount"] == count


def test_draft_orders_query_with_filter_search_by_id(
    draft_orders_query_with_filter,
    draft_order,
    staff_api_client,
    permission_manage_orders,
):
    variables = {"filter": {"search": draft_order.pk}}
    staff_api_client.user.user_permissions.add(permission_manage_orders)
    response = staff_api_client.post_graphql(draft_orders_query_with_filter, variables)
    content = get_graphql_content(response)
    assert content["data"]["draftOrders"]["totalCount"] == 1


def test_draft_orders_query_with_filter_search_by_id_with_hash(
    draft_orders_query_with_filter,
    draft_order,
    staff_api_client,
    permission_manage_orders,
):
    variables = {"filter": {"search": f"#{draft_order.pk}"}}
    staff_api_client.user.user_permissions.add(permission_manage_orders)
    response = staff_api_client.post_graphql(draft_orders_query_with_filter, variables)
    content = get_graphql_content(response)
    assert content["data"]["draftOrders"]["totalCount"] == 1


QUERY_GET_VARIANTS_FROM_ORDER = """
{
  me{
    orders(first:10){
      edges{
        node{
          lines{
            variant{
              id
            }
          }
        }
      }
    }
  }
}
"""


def test_get_variant_from_order_line_variant_published_as_customer(
    user_api_client, order_line
):
    # given

    # when
    response = user_api_client.post_graphql(QUERY_GET_VARIANTS_FROM_ORDER, {})

    # then
    content = get_graphql_content(response)
    orders = content["data"]["me"]["orders"]["edges"]
    assert orders[0]["node"]["lines"][0]["variant"]["id"]


def test_get_variant_from_order_line_variant_published_as_admin(
    staff_api_client, order_line, permission_manage_products
):
    # given
    order = order_line.order
    order.user = staff_api_client.user
    order.save()

    # when
    response = staff_api_client.post_graphql(
        QUERY_GET_VARIANTS_FROM_ORDER,
        {},
        permissions=(permission_manage_products,),
        check_no_permissions=False,
    )

    # then
    content = get_graphql_content(response)
    orders = content["data"]["me"]["orders"]["edges"]
    assert orders[0]["node"]["lines"][0]["variant"]["id"]


def test_get_variant_from_order_line_variant_not_published_as_customer(
    user_api_client, order_line
):
    # given
    product = order_line.variant.product
    product.channel_listings.update(is_published=False)

    # when
    response = user_api_client.post_graphql(QUERY_GET_VARIANTS_FROM_ORDER, {})

    # then
    content = get_graphql_content(response)
    orders = content["data"]["me"]["orders"]["edges"]
    assert orders[0]["node"]["lines"][0]["variant"] is None


def test_get_variant_from_order_line_variant_not_published_as_admin(
    staff_api_client, order_line, permission_manage_products
):
    # given
    order = order_line.order
    order.user = staff_api_client.user
    order.save()
    product = order_line.variant.product
    product.channel_listings.update(is_published=False)

    # when
    response = staff_api_client.post_graphql(
        QUERY_GET_VARIANTS_FROM_ORDER,
        {},
        permissions=(permission_manage_products,),
        check_no_permissions=False,
    )

    # then
    content = get_graphql_content(response)
    orders = content["data"]["me"]["orders"]["edges"]
    assert orders[0]["node"]["lines"][0]["variant"]["id"]


def test_get_variant_from_order_line_variant_not_assigned_to_channel_as_customer(
    user_api_client, order_line
):
    # given
    product = order_line.variant.product
    product.channel_listings.all().delete()

    # when
    response = user_api_client.post_graphql(QUERY_GET_VARIANTS_FROM_ORDER, {})

    # then
    content = get_graphql_content(response)
    orders = content["data"]["me"]["orders"]["edges"]
    assert orders[0]["node"]["lines"][0]["variant"] is None


def test_get_variant_from_order_line_variant_not_assigned_to_channel_as_admin(
    staff_api_client, order_line, permission_manage_products
):
    # given
    order = order_line.order
    order.user = staff_api_client.user
    order.save()
    product = order_line.variant.product
    product.channel_listings.all().delete()

    # when
    response = staff_api_client.post_graphql(
        QUERY_GET_VARIANTS_FROM_ORDER,
        {},
        permissions=(permission_manage_products,),
        check_no_permissions=False,
    )

    # then
    content = get_graphql_content(response)
    orders = content["data"]["me"]["orders"]["edges"]
    assert orders[0]["node"]["lines"][0]["variant"]["id"]


def test_get_variant_from_order_line_variant_not_visible_in_listings_as_customer(
    user_api_client, order_line
):
    # given
    product = order_line.variant.product
    product.channel_listings.update(visible_in_listings=False)

    # when
    response = user_api_client.post_graphql(QUERY_GET_VARIANTS_FROM_ORDER, {})

    # then
    content = get_graphql_content(response)
    orders = content["data"]["me"]["orders"]["edges"]
    assert orders[0]["node"]["lines"][0]["variant"]["id"]


def test_get_variant_from_order_line_variant_not_visible_in_listings_as_admin(
    staff_api_client, order_line, permission_manage_products
):
    # given
    order = order_line.order
    order.user = staff_api_client.user
    order.save()
    product = order_line.variant.product
    product.channel_listings.update(visible_in_listings=False)

    # when
    response = staff_api_client.post_graphql(
        QUERY_GET_VARIANTS_FROM_ORDER,
        {},
        permissions=(permission_manage_products,),
        check_no_permissions=False,
    )

    # then
    content = get_graphql_content(response)
    orders = content["data"]["me"]["orders"]["edges"]
    assert orders[0]["node"]["lines"][0]["variant"]["id"]


def test_get_variant_from_order_line_variant_not_exists_as_customer(
    user_api_client, order_line
):
    # given
    order_line.variant = None
    order_line.save()

    # when
    response = user_api_client.post_graphql(QUERY_GET_VARIANTS_FROM_ORDER, {})

    # then
    content = get_graphql_content(response)
    orders = content["data"]["me"]["orders"]["edges"]
    assert orders[0]["node"]["lines"][0]["variant"] is None


def test_get_variant_from_order_line_variant_not_exists_as_staff(
    staff_api_client, order_line, permission_manage_products
):
    # given
    order = order_line.order
    order.user = staff_api_client.user
    order.save()
    order_line.variant = None
    order_line.save()

    # when
    response = staff_api_client.post_graphql(
        QUERY_GET_VARIANTS_FROM_ORDER,
        {},
        permissions=(permission_manage_products,),
        check_no_permissions=False,
    )

    # then
    content = get_graphql_content(response)
    orders = content["data"]["me"]["orders"]["edges"]
    assert orders[0]["node"]["lines"][0]["variant"] is None


def test_draft_order_properly_recalculate_total_after_shipping_product_removed(
    staff_api_client,
    draft_order,
    permission_manage_orders,
):
    order = draft_order
    line = order.lines.get(product_sku="SKU_AA")
    line.is_shipping_required = True
    line.save()

    query = ORDER_LINE_DELETE_MUTATION
    line = order.lines.get(product_sku="SKU_B")
    line_id = graphene.Node.to_global_id("OrderLine", line.id)
    variables = {"id": line_id}

    response = staff_api_client.post_graphql(
        query, variables, permissions=[permission_manage_orders]
    )
    content = get_graphql_content(response)
    data = content["data"]["orderLineDelete"]

    assert data["order"]["total"]["gross"]["amount"] == float(
        order.total_gross_amount
    ) - float(line.total_price_gross_amount)


ORDER_UPDATE_SHIPPING_QUERY_WITH_TOTAL = """
mutation OrderUpdateShipping(
    $orderId: ID!
    $shippingMethod: OrderUpdateShippingInput!
) {
    orderUpdateShipping(order: $orderId, input: $shippingMethod) {
        order {
            shippingMethod {
                id
            }
        }
        errors {
            field
            message
        }
    }
}
"""


@pytest.mark.parametrize(
    "input, response_msg",
    [
        ({"shippingMethod": ""}, "Shipping method cannot be empty."),
        ({}, "Shipping method must be provided to perform mutation."),
    ],
)
def test_order_shipping_update_mutation_return_error_for_empty_value(
    draft_order, permission_manage_orders, staff_api_client, input, response_msg
):
    query = ORDER_UPDATE_SHIPPING_QUERY_WITH_TOTAL

    order = draft_order
    order_id = graphene.Node.to_global_id("Order", order.id)
    variables = {"orderId": order_id, "shippingMethod": input}
    response = staff_api_client.post_graphql(
        query,
        variables,
        permissions=(permission_manage_orders,),
    )
    content = get_graphql_content(response)
    data = content["data"]["orderUpdateShipping"]

    assert data["errors"][0]["message"] == response_msg


def test_order_shipping_update_mutation_properly_recalculate_total(
    draft_order,
    permission_manage_orders,
    staff_api_client,
):
    query = ORDER_UPDATE_SHIPPING_QUERY_WITH_TOTAL

    order = draft_order
    order_id = graphene.Node.to_global_id("Order", order.id)
    variables = {"orderId": order_id, "shippingMethod": {"shippingMethod": None}}
    response = staff_api_client.post_graphql(
        query,
        variables,
        permissions=(permission_manage_orders,),
    )
    content = get_graphql_content(response)
    data = content["data"]["orderUpdateShipping"]
    assert data["order"]["shippingMethod"] is None<|MERGE_RESOLUTION|>--- conflicted
+++ resolved
@@ -4672,15 +4672,10 @@
     )
     content = get_graphql_content(response)
     data = content["data"]["orderVoid"]["order"]
-<<<<<<< HEAD
     assert data["paymentStatus"] == OrderPaymentStatusEnum.NOT_CHARGED.name
     payment_status_display = dict(OrderPaymentStatus.CHOICES).get(
         OrderPaymentStatus.NOT_CHARGED
     )
-=======
-    assert data["paymentStatus"] == PaymentChargeStatusEnum.CANCELLED.name
-    payment_status_display = dict(ChargeStatus.CHOICES).get(ChargeStatus.CANCELLED)
->>>>>>> cf9de9d4
     assert data["paymentStatusDisplay"] == payment_status_display
     event_payment_voided = order.events.last()
     assert event_payment_voided.type == order_events.OrderEvents.PAYMENT_VOIDED
