--- conflicted
+++ resolved
@@ -1,9 +1,4 @@
 import graphene
-<<<<<<< HEAD
-from graphql_jwt.decorators import permission_required
-from graphql_jwt.exceptions import PermissionDenied
-=======
->>>>>>> e81494c9
 
 from ...discount import models as discount_models
 from ...menu import models as menu_models
@@ -11,12 +6,6 @@
 from ...product import models as product_models
 from ...shipping import models as shipping_models
 from ..core.mutations import BaseMutation, ModelMutation, registry
-<<<<<<< HEAD
-
-# discount types need to be imported to get Voucher in the graphene registry
-from ..discount import types  # noqa # pylint: disable=unused-import
-=======
->>>>>>> e81494c9
 from ..shop.types import Shop
 from .enums import LanguageCodeEnum
 
@@ -29,22 +18,8 @@
         abstract = True
 
     @classmethod
-<<<<<<< HEAD
-    @permission_required("site.manage_translations")
-    def mutate(cls, root, info, **data):
-        # DEMO: disable mutations
-        raise PermissionDenied("Be aware admin pirate! API runs in read only mode!")
-
-        errors = []
-        model_type = registry.get_type_for_model(cls._meta.model)
-        instance = cls.get_node_or_error(info, data["id"], errors, "id", model_type)
-
-        if errors or not instance:
-            return cls(errors=errors)
-=======
     def check_permissions(cls, user):
         return user.has_perm("site.manage_translations")
->>>>>>> e81494c9
 
     @classmethod
     def perform_mutation(cls, _root, info, **data):
@@ -53,11 +28,7 @@
         instance.translations.update_or_create(
             language_code=data["language_code"], defaults=data["input"]
         )
-<<<<<<< HEAD
-        return cls(**{cls._meta.return_field_name: instance, "errors": errors})
-=======
         return cls(**{cls._meta.return_field_name: instance})
->>>>>>> e81494c9
 
 
 class NameTranslationInput(graphene.InputObjectType):
@@ -242,20 +213,6 @@
 
     class Meta:
         description = "Creates/Updates translations for Shop Settings."
-<<<<<<< HEAD
-
-    @classmethod
-    @permission_required("site.manage_translations")
-    def mutate(cls, root, info, language_code, input):
-        # DEMO: disable mutations
-        raise PermissionDenied("Be aware admin pirate! API runs in read only mode!")
-
-        instance = info.context.site.settings
-        instance.translations.update_or_create(
-            language_code=language_code, defaults=input
-        )
-        return ShopSettingsTranslate(shop=Shop(), errors=[])
-=======
         permissions = ("site.manage_translations",)
 
     @classmethod
@@ -264,5 +221,4 @@
         instance.translations.update_or_create(
             language_code=language_code, defaults=data.get("input")
         )
-        return ShopSettingsTranslate(shop=Shop())
->>>>>>> e81494c9
+        return ShopSettingsTranslate(shop=Shop())