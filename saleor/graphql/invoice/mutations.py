import graphene
from django.core.exceptions import ValidationError

from ...core import JobStatus
from ...core.permissions import OrderPermissions
from ...invoice import events, models
from ...invoice.error_codes import InvoiceErrorCode
<<<<<<< HEAD
from ...invoice.notifications import send_invoice
from ...order import OrderStatus, events as order_events
=======
from ...order import OrderStatus
from ...order import events as order_events
>>>>>>> 9b0469e2
from ..core.mutations import ModelDeleteMutation, ModelMutation
from ..core.types.common import InvoiceError
from ..invoice.types import Invoice
from ..order.types import Order


class InvoiceRequest(ModelMutation):
    order = graphene.Field(Order, description="Order related to an invoice.")

    class Meta:
        description = "Request an invoice for the order using plugin."
        model = models.Invoice
        permissions = (OrderPermissions.MANAGE_ORDERS,)
        error_type_class = InvoiceError
        error_type_field = "invoice_errors"

    class Arguments:
        order_id = graphene.ID(
            required=True, description="ID of the order related to invoice."
        )
        number = graphene.String(
            required=False,
            description="Invoice number, if not provided it will be generated.",
        )

    @staticmethod
    def clean_order(order):
        if order.status in (OrderStatus.DRAFT, OrderStatus.UNCONFIRMED):
            raise ValidationError(
                {
                    "orderId": ValidationError(
                        "Cannot request an invoice for draft or unconfirmed order.",
                        code=InvoiceErrorCode.INVALID_STATUS,
                    )
                }
            )

        if not order.billing_address:
            raise ValidationError(
                {
                    "orderId": ValidationError(
                        "Cannot request an invoice for order without billing address.",
                        code=InvoiceErrorCode.NOT_READY,
                    )
                }
            )

    @classmethod
    def perform_mutation(cls, _root, info, **data):
        order = cls.get_node_or_error(
            info, data["order_id"], only_type=Order, field="orderId"
        )
        cls.clean_order(order)

        shallow_invoice = models.Invoice.objects.create(
            order=order,
            number=data.get("number"),
        )
        invoice = info.context.plugins.invoice_request(
            order=order, invoice=shallow_invoice, number=data.get("number")
        )

        if invoice.status == JobStatus.SUCCESS:
            order_events.invoice_generated_event(
                order=order,
                user=info.context.user,
                invoice_number=invoice.number,
            )
        else:
            order_events.invoice_requested_event(user=info.context.user, order=order)

        events.invoice_requested_event(
            user=info.context.user, order=order, number=data.get("number")
        )
        return InvoiceRequest(invoice=invoice, order=order)


class InvoiceCreateInput(graphene.InputObjectType):
    number = graphene.String(required=True, description="Invoice number.")
    url = graphene.String(required=True, description="URL of an invoice to download.")


class InvoiceCreate(ModelMutation):
    class Arguments:
        order_id = graphene.ID(
            required=True, description="ID of the order related to invoice."
        )
        input = InvoiceCreateInput(
            required=True, description="Fields required when creating an invoice."
        )

    class Meta:
        description = "Creates a ready to send invoice."
        model = models.Invoice
        permissions = (OrderPermissions.MANAGE_ORDERS,)
        error_type_class = InvoiceError
        error_type_field = "invoice_errors"

    @classmethod
    def clean_input(cls, info, instance, data):
        validation_errors = {}
        for field in ["url", "number"]:
            if data["input"][field] == "":
                validation_errors[field] = ValidationError(
                    f"{field} cannot be empty.",
                    code=InvoiceErrorCode.REQUIRED,
                )
        if validation_errors:
            raise ValidationError(validation_errors)
        return data["input"]

    @classmethod
    def clean_order(cls, info, order):
        if order.status in (OrderStatus.DRAFT, OrderStatus.UNCONFIRMED):
            raise ValidationError(
                {
                    "orderId": ValidationError(
                        "Cannot create an invoice for draft or unconfirmed order.",
                        code=InvoiceErrorCode.INVALID_STATUS,
                    )
                }
            )

        if not order.billing_address:
            raise ValidationError(
                {
                    "orderId": ValidationError(
                        "Cannot create an invoice for order without billing address.",
                        code=InvoiceErrorCode.NOT_READY,
                    )
                }
            )

    @classmethod
    def perform_mutation(cls, _root, info, **data):
        order = cls.get_node_or_error(
            info, data["order_id"], only_type=Order, field="orderId"
        )
        cls.clean_order(info, order)
        cleaned_input = cls.clean_input(info, order, data)
        invoice = models.Invoice(**cleaned_input)
        invoice.order = order
        invoice.status = JobStatus.SUCCESS
        invoice.save()
        events.invoice_created_event(
            user=info.context.user,
            invoice=invoice,
            number=cleaned_input["number"],
            url=cleaned_input["url"],
        )
        order_events.invoice_generated_event(
            order=order,
            user=info.context.user,
            invoice_number=cleaned_input["number"],
        )
        return InvoiceCreate(invoice=invoice)


class InvoiceRequestDelete(ModelMutation):
    class Arguments:
        id = graphene.ID(
            required=True, description="ID of an invoice to request the deletion."
        )

    class Meta:
        description = "Requests deletion of an invoice."
        model = models.Invoice
        permissions = (OrderPermissions.MANAGE_ORDERS,)
        error_type_class = InvoiceError
        error_type_field = "invoice_errors"

    @classmethod
    def perform_mutation(cls, _root, info, **data):
        invoice = cls.get_node_or_error(info, data["id"], only_type=Invoice)
        invoice.status = JobStatus.PENDING
        invoice.save(update_fields=["status", "updated_at"])
        info.context.plugins.invoice_delete(invoice)
        events.invoice_requested_deletion_event(user=info.context.user, invoice=invoice)
        return InvoiceRequestDelete(invoice=invoice)


class InvoiceDelete(ModelDeleteMutation):
    class Arguments:
        id = graphene.ID(required=True, description="ID of an invoice to delete.")

    class Meta:
        description = "Deletes an invoice."
        model = models.Invoice
        permissions = (OrderPermissions.MANAGE_ORDERS,)
        error_type_class = InvoiceError
        error_type_field = "invoice_errors"

    @classmethod
    def perform_mutation(cls, _root, info, **data):
        invoice = cls.get_instance(info, **data)
        response = super().perform_mutation(_root, info, **data)
        events.invoice_deleted_event(user=info.context.user, invoice_id=invoice.pk)
        return response


class UpdateInvoiceInput(graphene.InputObjectType):
    number = graphene.String(description="Invoice number")
    url = graphene.String(description="URL of an invoice to download.")


class InvoiceUpdate(ModelMutation):
    class Arguments:
        id = graphene.ID(required=True, description="ID of an invoice to update.")
        input = UpdateInvoiceInput(
            required=True, description="Fields to use when updating an invoice."
        )

    class Meta:
        description = "Updates an invoice."
        model = models.Invoice
        permissions = (OrderPermissions.MANAGE_ORDERS,)
        error_type_class = InvoiceError
        error_type_field = "invoice_errors"

    @classmethod
    def clean_input(cls, info, instance, data):
        number = instance.number or data["input"].get("number")
        url = instance.external_url or data["input"].get("url")

        validation_errors = {}
        if not number:
            validation_errors["number"] = ValidationError(
                "Number need to be set after update operation.",
                code=InvoiceErrorCode.NUMBER_NOT_SET,
            )
        if not url:
            validation_errors["url"] = ValidationError(
                "URL need to be set after update operation.",
                code=InvoiceErrorCode.URL_NOT_SET,
            )

        if validation_errors:
            raise ValidationError(validation_errors)

        return data["input"]

    @classmethod
    def perform_mutation(cls, _root, info, **data):
        instance = cls.get_instance(info, **data)
        cleaned_input = cls.clean_input(info, instance, data)
        instance.update_invoice(
            number=cleaned_input.get("number"), url=cleaned_input.get("url")
        )
        instance.status = JobStatus.SUCCESS
        instance.save(update_fields=["external_url", "number", "updated_at", "status"])
        order_events.invoice_updated_event(
            order=instance.order,
            user=info.context.user,
            invoice_number=instance.number,
            url=instance.url,
            status=instance.status,
        )
        return InvoiceUpdate(invoice=instance)


class InvoiceSendNotification(ModelMutation):
    class Arguments:
        id = graphene.ID(required=True, description="ID of an invoice to be sent.")

    class Meta:
        description = "Send an invoice notification to the customer."
        model = models.Invoice
        permissions = (OrderPermissions.MANAGE_ORDERS,)
        error_type_class = InvoiceError
        error_type_field = "invoice_errors"

    @classmethod
    def clean_instance(cls, info, instance):
        validation_errors = {}
        if instance.status != JobStatus.SUCCESS:
            validation_errors["invoice"] = ValidationError(
                "Provided invoice is not ready to be sent.",
                code=InvoiceErrorCode.NOT_READY,
            )
        if not instance.url:
            validation_errors["url"] = ValidationError(
                "Provided invoice needs to have an URL.",
                code=InvoiceErrorCode.URL_NOT_SET,
            )
        if not instance.number:
            validation_errors["number"] = ValidationError(
                "Provided invoice needs to have an invoice number.",
                code=InvoiceErrorCode.NUMBER_NOT_SET,
            )
        if not instance.order.get_customer_email():
            validation_errors["order"] = ValidationError(
                "Provided invoice order needs an email address.",
                code=InvoiceErrorCode.EMAIL_NOT_SET,
            )

        if validation_errors:
            raise ValidationError(validation_errors)

    @classmethod
    def perform_mutation(cls, _root, info, **data):
        instance = cls.get_instance(info, **data)
        cls.clean_instance(info, instance)
        send_invoice(instance, info.context.user, info.context.plugins)
        return InvoiceSendNotification(invoice=instance)<|MERGE_RESOLUTION|>--- conflicted
+++ resolved
@@ -5,13 +5,9 @@
 from ...core.permissions import OrderPermissions
 from ...invoice import events, models
 from ...invoice.error_codes import InvoiceErrorCode
-<<<<<<< HEAD
 from ...invoice.notifications import send_invoice
-from ...order import OrderStatus, events as order_events
-=======
 from ...order import OrderStatus
 from ...order import events as order_events
->>>>>>> 9b0469e2
 from ..core.mutations import ModelDeleteMutation, ModelMutation
 from ..core.types.common import InvoiceError
 from ..invoice.types import Invoice
