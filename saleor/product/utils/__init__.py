--- conflicted
+++ resolved
@@ -3,14 +3,10 @@
 from django.conf import settings
 from django.db.models import F
 
-<<<<<<< HEAD
-from ...checkout.utils import get_cart_from_request, get_or_create_cart_from_request
-=======
 from ...checkout.utils import (
     get_checkout_from_request,
     get_or_create_checkout_from_request,
 )
->>>>>>> e81494c9
 from ...core.utils import get_paginator_items
 from ...core.utils.filters import get_now_sorted_by
 from ...core.utils.taxes import ZERO_TAXED_MONEY, TaxedMoney
@@ -53,11 +49,7 @@
 def products_for_homepage(user, homepage_collection):
     products = products_visible_to_user(user)
     products = products.prefetch_related(
-<<<<<<< HEAD
-        "translations", "images", "variants__variant_images__image"
-=======
         "translations", "images", "variants__variant_images__image", "collections"
->>>>>>> e81494c9
     )
     products = products.filter(collections=homepage_collection)
     return products
@@ -74,21 +66,13 @@
     else:
         checkout = get_checkout_from_request(request)
     form = ProductForm(
-<<<<<<< HEAD
-        cart=cart,
-=======
         checkout=checkout,
->>>>>>> e81494c9
         product=product,
         data=request.POST or None,
         discounts=request.discounts,
         taxes=request.taxes,
     )
-<<<<<<< HEAD
-    return form, cart
-=======
     return form, checkout
->>>>>>> e81494c9
 
 
 def products_for_checkout(user):
