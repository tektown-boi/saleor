import datetime
from unittest.mock import Mock, patch

import pytest
from django.contrib.auth.models import AnonymousUser
from django.urls import reverse
from django_countries.fields import Country
from freezegun import freeze_time
from prices import Money, TaxedMoney, TaxedMoneyRange

from saleor.account import CustomerEvents
from saleor.account.models import Address, CustomerEvent
from saleor.checkout import views
from saleor.checkout.forms import CheckoutVoucherForm, CountryForm
from saleor.checkout.utils import (
    add_variant_to_checkout,
    add_voucher_to_checkout,
    change_billing_address_in_checkout,
    change_shipping_address_in_checkout,
    clear_shipping_method,
    create_order,
    get_checkout_context,
    get_prices_of_products_in_discounted_categories,
    get_voucher_discount_for_checkout,
    get_voucher_for_checkout,
    is_valid_shipping_method,
    prepare_order_data,
    recalculate_checkout_discount,
    remove_voucher_from_checkout,
)
from saleor.core.exceptions import InsufficientStock
from saleor.core.taxes import ZERO_MONEY, ZERO_TAXED_MONEY
from saleor.core.taxes.interface import checkout_are_taxes_handled
from saleor.discount import DiscountValueType, VoucherType
from saleor.discount.models import NotApplicable, Voucher
from saleor.order import OrderEvents, OrderEventsEmails
from saleor.order.models import OrderEvent
from saleor.product.models import Category
from saleor.shipping.models import ShippingZone

from .utils import get_redirect_location


def test_country_form_country_choices():
    form = CountryForm(data={"csrf": "", "country": "PL"})
    assert form.fields["country"].choices == []

    zone = ShippingZone.objects.create(countries=["PL", "DE"], name="Europe")
    form = CountryForm(data={"csrf": "", "country": "PL"})

    expected_choices = [(country.code, country.name) for country in zone.countries]
    expected_choices = sorted(expected_choices, key=lambda choice: choice[1])
    assert form.fields["country"].choices == expected_choices


def test_is_valid_shipping_method(checkout_with_item, address, shipping_zone):
    checkout = checkout_with_item
    checkout.shipping_address = address
    checkout.save()
    # no shipping method assigned
    assert not is_valid_shipping_method(checkout, None)
    shipping_method = shipping_zone.shipping_methods.first()
    checkout.shipping_method = shipping_method
    checkout.save()

    assert is_valid_shipping_method(checkout, None)

    zone = ShippingZone.objects.create(name="DE", countries=["DE"])
    shipping_method.shipping_zone = zone
    shipping_method.save()
    assert not is_valid_shipping_method(checkout, None)


def test_clear_shipping_method(checkout, shipping_method):
    checkout.shipping_method = shipping_method
    checkout.save()
    clear_shipping_method(checkout)
    checkout.refresh_from_db()
    assert not checkout.shipping_method


@pytest.mark.parametrize(
    "checkout_length, is_shipping_required, redirect_url",
    [
        (0, True, reverse("checkout:index")),
        (0, False, reverse("checkout:index")),
        (1, True, reverse("checkout:shipping-address")),
        (1, False, reverse("checkout:summary")),
    ],
)
def test_view_checkout_index(
    monkeypatch, rf, checkout_length, is_shipping_required, redirect_url
):
    checkout = Mock(
        __len__=Mock(return_value=checkout_length),
        is_shipping_required=Mock(return_value=is_shipping_required),
    )
    monkeypatch.setattr(
        "saleor.checkout.utils.get_checkout_from_request", lambda req, qs: checkout
    )
    url = reverse("checkout:start")
    request = rf.get(url, follow=True)

    response = views.checkout_start(request)

    assert response.url == redirect_url


def test_view_checkout_index_authorized_user(
    authorized_client, customer_user, request_checkout_with_item
):
    request_checkout_with_item.user = customer_user
    request_checkout_with_item.save()
    url = reverse("checkout:start")

    response = authorized_client.get(url, follow=True)

    redirect_url = reverse("checkout:shipping-address")
    assert response.request["PATH_INFO"] == redirect_url


def test_view_checkout_shipping_address(client, request_checkout_with_item):
    url = reverse("checkout:shipping-address")
    data = {
        "email": "test@example.com",
        "first_name": "John",
        "last_name": "Doe",
        "street_address_1": "Aleje Jerozolimskie 2",
        "street_address_2": "",
        "city": "Warszawa",
        "city_area": "",
        "country_area": "",
        "postal_code": "00-374",
        "phone": "+48536984008",
        "country": "PL",
    }

    response = client.get(url)

    assert response.request["PATH_INFO"] == url

    response = client.post(url, data, follow=True)

    redirect_url = reverse("checkout:shipping-method")
    assert response.request["PATH_INFO"] == redirect_url
    assert request_checkout_with_item.email == "test@example.com"


def test_view_checkout_shipping_address_with_invalid_data(
    client, request_checkout_with_item
):
    url = reverse("checkout:shipping-address")
    data = {
        "email": "test@example.com",
        "first_name": "John",
        "last_name": "Doe",
        "street_address_1": "Aleje Jerozolimskie 2",
        "street_address_2": "",
        "city": "Warszawa",
        "city_area": "",
        "country_area": "",
        "postal_code": "00-37412",
        "phone": "+48536984008",
        "country": "PL",
    }

    response = client.post(url, data, follow=True)
    assert response.request["PATH_INFO"] == url


def test_view_checkout_shipping_address_authorized_user(
    authorized_client, customer_user, request_checkout_with_item
):
    request_checkout_with_item.user = customer_user
    request_checkout_with_item.save()
    url = reverse("checkout:shipping-address")
    data = {"address": customer_user.default_billing_address.pk}

    response = authorized_client.post(url, data, follow=True)

    redirect_url = reverse("checkout:shipping-method")
    assert response.request["PATH_INFO"] == redirect_url
    assert request_checkout_with_item.email == customer_user.email


def test_view_checkout_shipping_address_without_shipping(
    request_checkout, product_without_shipping, client
):
    variant = product_without_shipping.variants.get()
    add_variant_to_checkout(request_checkout, variant)
    url = reverse("checkout:shipping-address")

    response = client.get(url)

    assert response.status_code == 302
    assert get_redirect_location(response) == reverse("checkout:summary")
    assert not request_checkout.email


def test_view_checkout_shipping_method(
    client, shipping_zone, address, request_checkout_with_item
):
    request_checkout_with_item.shipping_address = address
    request_checkout_with_item.email = "test@example.com"
    request_checkout_with_item.save()
    url = reverse("checkout:shipping-method")
    data = {"shipping_method": shipping_zone.shipping_methods.first().pk}

    response = client.get(url)

    assert response.request["PATH_INFO"] == url

    response = client.post(url, data, follow=True)

    redirect_url = reverse("checkout:summary")
    assert response.request["PATH_INFO"] == redirect_url


def test_view_checkout_shipping_method_authorized_user(
    authorized_client, customer_user, shipping_zone, address, request_checkout_with_item
):
    request_checkout_with_item.user = customer_user
    request_checkout_with_item.email = customer_user.email
    request_checkout_with_item.shipping_address = address
    request_checkout_with_item.save()
    url = reverse("checkout:shipping-method")
    data = {"shipping_method": shipping_zone.shipping_methods.first().pk}

    response = authorized_client.get(url)

    assert response.request["PATH_INFO"] == url

    response = authorized_client.post(url, data, follow=True)

    redirect_url = reverse("checkout:summary")
    assert response.request["PATH_INFO"] == redirect_url


def test_view_checkout_shipping_method_without_shipping(
    request_checkout, product_without_shipping, client
):
    variant = product_without_shipping.variants.get()
    add_variant_to_checkout(request_checkout, variant)
    url = reverse("checkout:shipping-method")

    response = client.get(url)

    assert response.status_code == 302
    assert get_redirect_location(response) == reverse("checkout:summary")


def test_view_checkout_shipping_method_without_address(
    request_checkout_with_item, client
):
    url = reverse("checkout:shipping-method")

    response = client.get(url)

    assert response.status_code == 302
    redirect_url = reverse("checkout:shipping-address")
    assert get_redirect_location(response) == redirect_url


@patch("saleor.checkout.utils.send_order_confirmation")
def test_view_checkout_summary_finalize_with_voucher(
    mock_send_confirmation,
    client,
    shipping_zone,
    address,
    request_checkout_with_item,
    voucher,
):
    checkout = request_checkout_with_item
    expected_voucher_usage_count = voucher.used + 1

    checkout.shipping_address = address
    checkout.voucher_code = voucher.code
    checkout.email = "test@example.com"
    checkout.shipping_method = shipping_zone.shipping_methods.first()
    checkout.save()

    url = reverse("checkout:summary")
    data = {"address": "shipping_address"}

    response = client.get(url)
    assert response.status_code == 200
    assert response.request["PATH_INFO"] == url

    response = client.post(url, data, follow=True)
    assert response.status_code == 200

    order = response.context["order"]
    assert order.user_email == "test@example.com"
    redirect_url = reverse("order:payment", kwargs={"token": order.token})
    assert response.request["PATH_INFO"] == redirect_url

    # we expect the user to be anonymous, thus None
    mock_send_confirmation.delay.assert_called_once_with(order.pk, None)

    # checkout should be deleted after order is created
    assert checkout.pk is None

    # Ensure the voucher was updated
    voucher.refresh_from_db(fields=["used"])
    assert voucher.used == expected_voucher_usage_count


@patch("saleor.checkout.utils.send_order_confirmation")
def test_view_checkout_summary_anonymous_user(
    mock_send_confirmation, client, shipping_zone, address, request_checkout_with_item
):
    request_checkout_with_item.shipping_address = address
    request_checkout_with_item.email = "test@example.com"
    request_checkout_with_item.shipping_method = shipping_zone.shipping_methods.first()
    request_checkout_with_item.save()
    url = reverse("checkout:summary")
    data = {"address": "shipping_address"}

    response = client.get(url)

    assert response.request["PATH_INFO"] == url

    response = client.post(url, data, follow=True)

    order = response.context["order"]
    assert order.user_email == "test@example.com"
    redirect_url = reverse("order:payment", kwargs={"token": order.token})
    assert response.request["PATH_INFO"] == redirect_url

    # we expect the user to be anonymous, thus None
    mock_send_confirmation.delay.assert_called_once_with(order.pk, None)

    # checkout should be deleted after order is created
    assert request_checkout_with_item.pk is None


@patch("saleor.checkout.utils.send_order_confirmation")
def test_view_checkout_summary_authorized_user(
    mock_send_confirmation,
    authorized_client,
    customer_user,
    shipping_zone,
    address,
    request_checkout_with_item,
):
    request_checkout_with_item.shipping_address = address
    request_checkout_with_item.user = customer_user
    request_checkout_with_item.email = customer_user.email
    request_checkout_with_item.shipping_method = shipping_zone.shipping_methods.first()
    request_checkout_with_item.save()
    url = reverse("checkout:summary")
    data = {"address": "shipping_address"}

    response = authorized_client.get(url)

    assert response.request["PATH_INFO"] == url

    response = authorized_client.post(url, data, follow=True)

    order = response.context["order"]
    assert order.user_email == customer_user.email
    redirect_url = reverse("order:payment", kwargs={"token": order.token})
    assert response.request["PATH_INFO"] == redirect_url
    mock_send_confirmation.delay.assert_called_once_with(order.pk, customer_user.pk)


@patch("saleor.checkout.utils.send_order_confirmation")
def test_view_checkout_summary_save_language(
    mock_send_confirmation,
    authorized_client,
    customer_user,
    shipping_zone,
    address,
    request_checkout_with_item,
    settings,
):
    settings.LANGUAGE_CODE = "en"
    user_language = "fr"
    authorized_client.cookies[settings.LANGUAGE_COOKIE_NAME] = user_language
    url = reverse("set_language")
    data = {"language": "fr"}

    authorized_client.post(url, data)

    request_checkout_with_item.shipping_address = address
    request_checkout_with_item.user = customer_user
    request_checkout_with_item.email = customer_user.email
    request_checkout_with_item.shipping_method = shipping_zone.shipping_methods.first()
    request_checkout_with_item.save()
    url = reverse("checkout:summary")
    data = {"address": "shipping_address"}

    response = authorized_client.get(url, HTTP_ACCEPT_LANGUAGE=user_language)

    assert response.request["PATH_INFO"] == url

    response = authorized_client.post(
        url, data, follow=True, HTTP_ACCEPT_LANGUAGE=user_language
    )

    order = response.context["order"]
    assert order.user_email == customer_user.email
    assert order.language_code == user_language
    redirect_url = reverse("order:payment", kwargs={"token": order.token})
    assert response.request["PATH_INFO"] == redirect_url
    mock_send_confirmation.delay.assert_called_once_with(order.pk, customer_user.pk)


def test_view_checkout_summary_without_address(request_checkout_with_item, client):
    url = reverse("checkout:summary")

    response = client.get(url)

    assert response.status_code == 302
    redirect_url = reverse("checkout:shipping-address")
    assert get_redirect_location(response) == redirect_url


def test_view_checkout_summary_without_shipping_zone(
    request_checkout_with_item, client, address
):
    request_checkout_with_item.shipping_address = address
    request_checkout_with_item.email = "test@example.com"
    request_checkout_with_item.save()

    url = reverse("checkout:summary")
    response = client.get(url)

    assert response.status_code == 302
    redirect_url = reverse("checkout:shipping-method")
    assert get_redirect_location(response) == redirect_url


def test_view_checkout_summary_with_invalid_voucher(
    client, request_checkout_with_item, shipping_zone, address, voucher
):
    voucher.usage_limit = 3
    voucher.save()

    request_checkout_with_item.shipping_address = address
    request_checkout_with_item.email = "test@example.com"
    request_checkout_with_item.shipping_method = shipping_zone.shipping_methods.first()
    request_checkout_with_item.save()

    url = reverse("checkout:summary")
    voucher_url = "{url}?next={url}".format(url=url)
    data = {"discount-voucher": voucher.code}

    response = client.post(voucher_url, data, follow=True, HTTP_REFERER=url)

    assert response.context["checkout"].voucher_code == voucher.code

    voucher.used = 3
    voucher.save()

    data = {"address": "shipping_address"}
    response = client.post(url, data, follow=True)
    checkout = response.context["checkout"]
    assert not checkout.voucher_code
    assert not checkout.discount_amount
    assert not checkout.discount_name

    response = client.post(url, data, follow=True)
    order = response.context["order"]
    assert not order.voucher
    assert not order.discount_amount
    assert not order.discount_name


def test_view_checkout_summary_with_invalid_voucher_code(
    client, request_checkout_with_item, shipping_zone, address
):
    request_checkout_with_item.shipping_address = address
    request_checkout_with_item.email = "test@example.com"
    request_checkout_with_item.shipping_method = shipping_zone.shipping_methods.first()
    request_checkout_with_item.save()

    url = reverse("checkout:summary")
    voucher_url = "{url}?next={url}".format(url=url)
    data = {"discount-voucher": "invalid-code"}

    response = client.post(voucher_url, data, follow=True, HTTP_REFERER=url)

    assert "voucher" in response.context["voucher_form"].errors
    assert response.context["checkout"].voucher_code is None


def test_view_checkout_place_order_with_expired_voucher_code(
    client, request_checkout_with_item, shipping_zone, address, voucher
):

    checkout = request_checkout_with_item

    # add shipping information to the checkout
    checkout.shipping_address = address
    checkout.email = "test@example.com"
    checkout.shipping_method = shipping_zone.shipping_methods.first()

    # set voucher to be expired
    yesterday = datetime.date.today() - datetime.timedelta(days=1)
    voucher.end_date = yesterday
    voucher.save()

    # put the voucher code to checkout
    checkout.voucher_code = voucher.code

    # save the checkout
    checkout.save()

    checkout_url = reverse("checkout:summary")

    # place order
    data = {"address": "shipping_address"}
    response = client.post(checkout_url, data, follow=True)

    # order should not have been placed
    assert response.request["PATH_INFO"] == checkout_url

    # ensure the voucher was removed
    checkout.refresh_from_db()
    assert not checkout.voucher_code


def test_view_checkout_place_order_with_item_out_of_stock(
    client, request_checkout_with_item, shipping_zone, address, voucher, product
):

    checkout = request_checkout_with_item
    variant = product.variants.get()

    # add shipping information to the checkout
    checkout.shipping_address = address
    checkout.email = "test@example.com"
    checkout.shipping_method = shipping_zone.shipping_methods.first()
    checkout.save()

    # make the variant be out of stock
    variant.quantity = 0
    variant.save()

    checkout_url = reverse("checkout:summary")
    redirect_url = reverse("checkout:index")

    # place order
    data = {"address": "shipping_address"}
    response = client.post(checkout_url, data, follow=True)

    # order should have been aborted,
    # and user should have been redirected to its checkout
    assert response.request["PATH_INFO"] == redirect_url


def test_view_checkout_place_order_without_shipping_address(
    client, request_checkout_with_item, shipping_zone
):

    checkout = request_checkout_with_item

    # add shipping information to the checkout
    checkout.email = "test@example.com"
    checkout.shipping_method = shipping_zone.shipping_methods.first()

    # save the checkout
    checkout.save()

    checkout_url = reverse("checkout:summary")
    redirect_url = reverse("checkout:shipping-address")

    # place order
    data = {"address": "shipping_address"}
    response = client.post(checkout_url, data, follow=True)

    # order should have been aborted,
    # and user should have been redirected to its checkout
    assert response.request["PATH_INFO"] == redirect_url


def test_view_checkout_summary_remove_voucher(
    client, request_checkout_with_item, shipping_zone, voucher, address
):
    request_checkout_with_item.shipping_address = address
    request_checkout_with_item.email = "test@example.com"
    request_checkout_with_item.shipping_method = shipping_zone.shipping_methods.first()
    request_checkout_with_item.save()

    remove_voucher_url = reverse("checkout:summary")
    voucher_url = "{url}?next={url}".format(url=remove_voucher_url)
    data = {"discount-voucher": voucher.code}

    response = client.post(
        voucher_url, data, follow=True, HTTP_REFERER=remove_voucher_url
    )

    assert response.context["checkout"].voucher_code == voucher.code

    url = reverse("checkout:remove-voucher")

    response = client.post(url, follow=True, HTTP_REFERER=remove_voucher_url)

    assert not response.context["checkout"].voucher_code


@pytest.mark.parametrize("is_anonymous_user", (True, False))
def test_create_order_creates_expected_events(
    request_checkout_with_item, customer_user, shipping_method, is_anonymous_user
):
    checkout = request_checkout_with_item
    checkout_user = None if is_anonymous_user else customer_user

    # Ensure not events are existing prior
    assert not OrderEvent.objects.exists()
    assert not CustomerEvent.objects.exists()

    # Prepare valid checkout
    checkout.user = checkout_user
    checkout.billing_address = customer_user.default_billing_address
    checkout.shipping_address = customer_user.default_shipping_address
    checkout.shipping_method = shipping_method
    checkout.save()

    # Place checkout
    order = create_order(
<<<<<<< HEAD
        checkout,
        "tracking_code",
        discounts=None,
=======
        checkout=checkout,
        order_data=prepare_order_data(
            checkout=checkout, tracking_code="tracking_code", discounts=None, taxes=None
        ),
>>>>>>> 7eded6db
        user=customer_user if not is_anonymous_user else AnonymousUser(),
    )

    # Ensure only two events were created, and retrieve them
    placement_event, email_sent_event = order.events.all()  # type: OrderEvent

    # Ensure the correct order event was created
    assert placement_event.type == OrderEvents.PLACED  # is the event the expected type
    assert placement_event.user == checkout_user  # is the user anonymous/ the customer
    assert placement_event.order is order  # is the associated backref order valid
    assert placement_event.date  # ensure a date was set
    assert not placement_event.parameters  # should not have any additional parameters

    # Ensure the correct email sent event was created
    assert email_sent_event.type == OrderEvents.EMAIL_SENT  # should be email sent event
    assert email_sent_event.user == checkout_user  # ensure the user is none or valid
    assert email_sent_event.order is order  # ensure the mail event is related to order
    assert email_sent_event.date  # ensure a date was set
    assert email_sent_event.parameters == {  # ensure the correct parameters were set
        "email": order.get_user_current_email(),
        "email_type": OrderEventsEmails.ORDER,
    }

    # Check no event was created if the user was anonymous
    if is_anonymous_user:
        assert not CustomerEvent.objects.exists()  # should not have created any event
        return  # we are done testing as the user is anonymous

    # Ensure the correct customer event was created if the user was not anonymous
    placement_event = customer_user.events.get()  # type: CustomerEvent
    assert placement_event.type == CustomerEvents.PLACED_ORDER  # check the event type
    assert placement_event.user == customer_user  # check the backref is valid
    assert placement_event.order == order  # check the associated order is valid
    assert placement_event.date  # ensure a date was set
    assert not placement_event.parameters  # should not have any additional parameters


def test_create_order_insufficient_stock(
    request_checkout, customer_user, product_without_shipping
):
    variant = product_without_shipping.variants.get()
    add_variant_to_checkout(request_checkout, variant, 10, check_quantity=False)
    request_checkout.user = customer_user
    request_checkout.billing_address = customer_user.default_billing_address
    request_checkout.shipping_address = customer_user.default_billing_address
    request_checkout.save()

    with pytest.raises(InsufficientStock):
<<<<<<< HEAD
        create_order(
            request_checkout, "tracking_code", discounts=None, user=customer_user
=======
        prepare_order_data(
            checkout=request_checkout,
            tracking_code="tracking_code",
            discounts=None,
            taxes=None,
>>>>>>> 7eded6db
        )


def test_create_order_doesnt_duplicate_order(
    checkout_with_item, customer_user, shipping_method
):
    checkout = checkout_with_item
    checkout.user = customer_user
    checkout.billing_address = customer_user.default_billing_address
    checkout.shipping_address = customer_user.default_billing_address
    checkout.shipping_method = shipping_method
    checkout.save()

<<<<<<< HEAD
    with patch.object(checkout, "delete") as mocked_delete:
        order_1 = create_order(
            checkout, tracking_code="", discounts=None, user=customer_user
        )
        assert order_1.checkout_token == checkout.token

        order_2 = create_order(
            checkout, tracking_code="", discounts=None, user=customer_user
        )
        assert order_1.pk == order_2.pk
=======
    order_data = prepare_order_data(
        checkout=checkout, tracking_code="", discounts=None, taxes=None
    )

    order_1 = create_order(checkout=checkout, order_data=order_data, user=customer_user)
    assert order_1.checkout_token == checkout.token

    order_2 = create_order(checkout=checkout, order_data=order_data, user=customer_user)
    assert order_1.pk == order_2.pk


@pytest.mark.parametrize("is_anonymous_user", (True, False))
def test_create_order_with_gift_card(
    checkout_with_gift_card, customer_user, shipping_method, is_anonymous_user
):
    checkout_user = None if is_anonymous_user else customer_user
    checkout = checkout_with_gift_card
    checkout.user = checkout_user
    checkout.billing_address = customer_user.default_billing_address
    checkout.shipping_address = customer_user.default_billing_address
    checkout.shipping_method = shipping_method
    checkout.save()

    total_gross_without_gift_cards = (
        checkout.get_subtotal()
        + checkout.get_shipping_price(None)
        - checkout.discount_amount
    ).gross
    gift_cards_balance = checkout.get_total_gift_cards_balance()
>>>>>>> 7eded6db

    order = create_order(
        checkout=checkout,
        order_data=prepare_order_data(
            checkout=checkout, tracking_code="tracking_code", discounts=None, taxes=None
        ),
        user=customer_user if not is_anonymous_user else AnonymousUser(),
    )

    assert order.gift_cards.count() > 0
    assert order.gift_cards.first().current_balance.amount == 0
    assert order.total.gross == (total_gross_without_gift_cards - gift_cards_balance)


def test_create_order_with_gift_card_partial_use(
    checkout_with_item, gift_card_used, customer_user, shipping_method
):
    checkout = checkout_with_item
    checkout.user = customer_user
    checkout.billing_address = customer_user.default_billing_address
    checkout.shipping_address = customer_user.default_billing_address
    checkout.shipping_method = shipping_method
    checkout.save()

    price_without_gift_card = checkout.get_total()
    gift_card_balance_before_order = gift_card_used.current_balance

    checkout.gift_cards.add(gift_card_used)
    checkout.save()

    order = create_order(
        checkout=checkout,
        order_data=prepare_order_data(
            checkout=checkout, tracking_code="tracking_code", discounts=None, taxes=None
        ),
        user=customer_user,
    )

    gift_card_used.refresh_from_db()
    assert order.gift_cards.count() > 0
    assert order.total == ZERO_TAXED_MONEY
    assert (
        gift_card_balance_before_order
        == (price_without_gift_card + gift_card_used.current_balance).gross.amount
    )


def test_create_order_with_many_gift_cards(
    checkout_with_item,
    gift_card_created_by_staff,
    gift_card,
    customer_user,
    shipping_method,
):
    checkout = checkout_with_item
    checkout.user = customer_user
    checkout.billing_address = customer_user.default_billing_address
    checkout.shipping_address = customer_user.default_billing_address
    checkout.shipping_method = shipping_method
    checkout.save()

    price_without_gift_card = checkout.get_total()
    gift_cards_balance_befor_order = (
        gift_card_created_by_staff.current_balance + gift_card.current_balance
    )

    checkout.gift_cards.add(gift_card_created_by_staff)
    checkout.gift_cards.add(gift_card)
    checkout.save()

    order = create_order(
        checkout=checkout,
        order_data=prepare_order_data(
            checkout=checkout, tracking_code="tracking_code", discounts=None, taxes=None
        ),
        user=customer_user,
    )

    gift_card_created_by_staff.refresh_from_db()
    gift_card.refresh_from_db()
    assert order.gift_cards.count() > 0
    assert gift_card_created_by_staff.current_balance == ZERO_MONEY
    assert gift_card.current_balance == ZERO_MONEY
    assert price_without_gift_card.gross.amount == (
        gift_cards_balance_befor_order + order.total.gross.amount
    )


def test_note_in_created_order(request_checkout_with_item, address, customer_user):
    request_checkout_with_item.shipping_address = address
    request_checkout_with_item.note = "test_note"
    request_checkout_with_item.save()
    order = create_order(
<<<<<<< HEAD
        request_checkout_with_item, "tracking_code", discounts=None, user=customer_user
=======
        checkout=request_checkout_with_item,
        order_data=prepare_order_data(
            checkout=request_checkout_with_item,
            tracking_code="tracking_code",
            discounts=None,
            taxes=None,
        ),
        user=customer_user,
>>>>>>> 7eded6db
    )
    assert order.customer_note == request_checkout_with_item.note


@pytest.mark.parametrize(
    "total, discount_value, discount_type, min_amount_spent, discount_amount",
    [
        ("100", 10, DiscountValueType.FIXED, None, 10),
        ("100.05", 10, DiscountValueType.PERCENTAGE, 100, 10),
    ],
)
def test_get_discount_for_checkout_value_voucher(
    total, discount_value, discount_type, min_amount_spent, discount_amount
):
    voucher = Voucher(
        code="unique",
        type=VoucherType.VALUE,
        discount_value_type=discount_type,
        discount_value=discount_value,
        min_amount_spent=(
            Money(min_amount_spent, "USD") if min_amount_spent is not None else None
        ),
    )
    checkout = Mock(get_subtotal=Mock(return_value=Money(total, "USD")))
    discount = get_voucher_discount_for_checkout(voucher, checkout)
    assert discount == Money(discount_amount, "USD")


def test_get_discount_for_checkout_value_voucher_not_applicable():
    voucher = Voucher(
        code="unique",
        type=VoucherType.VALUE,
        discount_value_type=DiscountValueType.FIXED,
        discount_value=10,
        min_amount_spent=Money(100, "USD"),
    )
    checkout = Mock(get_subtotal=Mock(return_value=Money(10, "USD")))
    with pytest.raises(NotApplicable) as e:
        get_voucher_discount_for_checkout(voucher, checkout)
    assert e.value.min_amount_spent == Money(100, "USD")


@pytest.mark.parametrize(
    "shipping_cost, shipping_country_code, discount_value, discount_type,"
    "countries, expected_value",
    [
        (10, None, 50, DiscountValueType.PERCENTAGE, [], 5),
        (10, None, 20, DiscountValueType.FIXED, [], 10),
        (10, "PL", 20, DiscountValueType.FIXED, [], 10),
        (5, "PL", 5, DiscountValueType.FIXED, ["PL"], 5),
    ],
)
def test_get_discount_for_checkout_shipping_voucher(
    shipping_cost,
    shipping_country_code,
    discount_value,
    discount_type,
    countries,
    expected_value,
):
    subtotal = Money(100, "USD")
    shipping_total = Money(shipping_cost, "USD")
    checkout = Mock(
        get_subtotal=Mock(return_value=subtotal),
        is_shipping_required=Mock(return_value=True),
        shipping_method=Mock(get_total=Mock(return_value=shipping_total)),
        shipping_address=Mock(country=Country(shipping_country_code)),
    )
    voucher = Voucher(
        code="unique",
        type=VoucherType.SHIPPING,
        discount_value_type=discount_type,
        discount_value=discount_value,
        countries=countries,
    )
    discount = get_voucher_discount_for_checkout(voucher, checkout)
    assert discount == Money(expected_value, "USD")


def test_get_discount_for_checkout_shipping_voucher_all_countries():
    subtotal = Money(100, "USD")
    shipping_total = Money(10, "USD")
    checkout = Mock(
        get_subtotal=Mock(return_value=subtotal),
        is_shipping_required=Mock(return_value=True),
        shipping_method=Mock(get_total=Mock(return_value=shipping_total)),
        shipping_address=Mock(country=Country("PL")),
    )
    voucher = Voucher(
        code="unique",
        type=VoucherType.SHIPPING,
        discount_value_type=DiscountValueType.PERCENTAGE,
        discount_value=50,
        countries=[],
    )

    discount = get_voucher_discount_for_checkout(voucher, checkout)

    assert discount == Money(5, "USD")


def test_get_discount_for_checkout_shipping_voucher_limited_countries():
    subtotal = TaxedMoney(net=Money(100, "USD"), gross=Money(100, "USD"))
    shipping_total = TaxedMoney(net=Money(10, "USD"), gross=Money(10, "USD"))
    checkout = Mock(
        get_subtotal=Mock(return_value=subtotal),
        is_shipping_required=Mock(return_value=True),
        shipping_method=Mock(get_total=Mock(return_value=shipping_total)),
        shipping_address=Mock(country=Country("PL")),
    )
    voucher = Voucher(
        code="unique",
        type=VoucherType.SHIPPING,
        discount_value_type=DiscountValueType.PERCENTAGE,
        discount_value=50,
        countries=["UK", "DE"],
    )

    with pytest.raises(NotApplicable):
        get_voucher_discount_for_checkout(voucher, checkout)


@pytest.mark.parametrize(
    "is_shipping_required, shipping_method, discount_value, discount_type,"
    "countries, min_amount_spent, subtotal, error_msg",
    [
        (
            True,
            Mock(shipping_zone=Mock(countries=["PL"])),
            10,
            DiscountValueType.FIXED,
            ["US"],
            None,
            Money(10, "USD"),
            "This offer is not valid in your country.",
        ),
        (
            True,
            None,
            10,
            DiscountValueType.FIXED,
            [],
            None,
            Money(10, "USD"),
            "Please select a shipping method first.",
        ),
        (
            False,
            None,
            10,
            DiscountValueType.FIXED,
            [],
            None,
            Money(10, "USD"),
            "Your order does not require shipping.",
        ),
        (
            True,
            Mock(price=Money(10, "USD")),
            10,
            DiscountValueType.FIXED,
            [],
            5,
            Money(2, "USD"),
            "This offer is only valid for orders over $5.00.",
        ),
    ],
)
def test_get_discount_for_checkout_shipping_voucher_not_applicable(
    is_shipping_required,
    shipping_method,
    discount_value,
    discount_type,
    countries,
    min_amount_spent,
    subtotal,
    error_msg,
):
    checkout = Mock(
        get_subtotal=Mock(return_value=subtotal),
        is_shipping_required=Mock(return_value=is_shipping_required),
        shipping_method=shipping_method,
    )
    voucher = Voucher(
        code="unique",
        type=VoucherType.SHIPPING,
        discount_value_type=discount_type,
        discount_value=discount_value,
        min_amount_spent=(
            Money(min_amount_spent, "USD") if min_amount_spent is not None else None
        ),
        countries=countries,
    )
    with pytest.raises(NotApplicable) as e:
        get_voucher_discount_for_checkout(voucher, checkout)
    assert str(e.value) == error_msg


def test_get_discount_for_checkout_product_voucher_not_applicable(monkeypatch):
    monkeypatch.setattr(
        "saleor.checkout.utils.get_prices_of_discounted_products",
        lambda checkout, product: [],
    )
    voucher = Voucher(
        code="unique",
        type=VoucherType.PRODUCT,
        discount_value_type=DiscountValueType.FIXED,
        discount_value=10,
    )
    voucher.save()
    checkout = Mock()

    with pytest.raises(NotApplicable) as e:
        get_voucher_discount_for_checkout(voucher, checkout)
    assert str(e.value) == "This offer is only valid for selected items."


def test_get_discount_for_checkout_collection_voucher_not_applicable(monkeypatch):
    monkeypatch.setattr(
        "saleor.checkout.utils.get_prices_of_products_in_discounted_collections",  # noqa
        lambda checkout, product: [],
    )
    voucher = Voucher(
        code="unique",
        type=VoucherType.COLLECTION,
        discount_value_type=DiscountValueType.FIXED,
        discount_value=10,
    )
    voucher.save()
    checkout = Mock()

    with pytest.raises(NotApplicable) as e:
        get_voucher_discount_for_checkout(voucher, checkout)
    assert str(e.value) == "This offer is only valid for selected items."


def test_checkout_voucher_form_invalid_voucher_code(
    monkeypatch, request_checkout_with_item
):
    form = CheckoutVoucherForm(
        {"voucher": "invalid"}, instance=request_checkout_with_item
    )
    assert not form.is_valid()
    assert "voucher" in form.errors


def test_checkout_voucher_form_voucher_not_applicable(
    voucher, request_checkout_with_item
):
    voucher.min_amount_spent = 200
    voucher.save()
    form = CheckoutVoucherForm(
        {"voucher": voucher.code}, instance=request_checkout_with_item
    )
    assert not form.is_valid()
    assert "voucher" in form.errors


def test_checkout_voucher_form_active_queryset_voucher_not_active(
    voucher, request_checkout_with_item
):
    assert Voucher.objects.count() == 1
    voucher.start_date = datetime.date.today() + datetime.timedelta(days=1)
    voucher.save()
    form = CheckoutVoucherForm(
        {"voucher": voucher.code}, instance=request_checkout_with_item
    )
    qs = form.fields["voucher"].queryset
    assert qs.count() == 0


def test_checkout_voucher_form_active_queryset_voucher_active(
    voucher, request_checkout_with_item
):
    assert Voucher.objects.count() == 1
    voucher.start_date = datetime.date.today()
    voucher.save()
    form = CheckoutVoucherForm(
        {"voucher": voucher.code}, instance=request_checkout_with_item
    )
    qs = form.fields["voucher"].queryset
    assert qs.count() == 1


def test_checkout_voucher_form_active_queryset_after_some_time(
    voucher, request_checkout_with_item
):
    assert Voucher.objects.count() == 1
    voucher.start_date = datetime.date(year=2016, month=6, day=1)
    voucher.end_date = datetime.date(year=2016, month=6, day=2)
    voucher.save()

    with freeze_time("2016-05-31"):
        form = CheckoutVoucherForm(
            {"voucher": voucher.code}, instance=request_checkout_with_item
        )
        assert form.fields["voucher"].queryset.count() == 0

    with freeze_time("2016-06-01"):
        form = CheckoutVoucherForm(
            {"voucher": voucher.code}, instance=request_checkout_with_item
        )
        assert form.fields["voucher"].queryset.count() == 1

    with freeze_time("2016-06-03"):
        form = CheckoutVoucherForm(
            {"voucher": voucher.code}, instance=request_checkout_with_item
        )
        assert form.fields["voucher"].queryset.count() == 0


def test_get_voucher_for_checkout(checkout_with_voucher, voucher):
    checkout_voucher = get_voucher_for_checkout(checkout_with_voucher)
    assert checkout_voucher == voucher


def test_get_voucher_for_checkout_expired_voucher(checkout_with_voucher, voucher):
    date_yesterday = datetime.date.today() - datetime.timedelta(days=1)
    voucher.end_date = date_yesterday
    voucher.save()
    checkout_voucher = get_voucher_for_checkout(checkout_with_voucher)
    assert checkout_voucher is None


def test_get_voucher_for_checkout_no_voucher_code(checkout):
    checkout_voucher = get_voucher_for_checkout(checkout)
    assert checkout_voucher is None


def test_remove_voucher_from_checkout(checkout_with_voucher, voucher_translation_fr):
    checkout = checkout_with_voucher
    remove_voucher_from_checkout(checkout)

    assert not checkout.voucher_code
    assert not checkout.discount_name
    assert not checkout.translated_discount_name
    assert checkout.discount_amount == ZERO_MONEY


def test_recalculate_checkout_discount(
    checkout_with_voucher, voucher, voucher_translation_fr, settings
):
    settings.LANGUAGE_CODE = "fr"
    voucher.discount_value = 10
    voucher.save()

    recalculate_checkout_discount(checkout_with_voucher, None)
    assert (
        checkout_with_voucher.translated_discount_name == voucher_translation_fr.name
    )  # noqa
    assert checkout_with_voucher.discount_amount == Money("10.00", "USD")


def test_recalculate_checkout_discount_voucher_not_applicable(
    checkout_with_voucher, voucher
):
    checkout = checkout_with_voucher
    voucher.min_amount_spent = 100
    voucher.save()

    recalculate_checkout_discount(checkout_with_voucher, None)

    assert not checkout.voucher_code
    assert not checkout.discount_name
    assert checkout.discount_amount == ZERO_MONEY


def test_recalculate_checkout_discount_expired_voucher(checkout_with_voucher, voucher):
    checkout = checkout_with_voucher
    date_yesterday = datetime.date.today() - datetime.timedelta(days=1)
    voucher.end_date = date_yesterday
    voucher.save()

    recalculate_checkout_discount(checkout_with_voucher, None)

    assert not checkout.voucher_code
    assert not checkout.discount_name
    assert checkout.discount_amount == ZERO_MONEY


def test_get_checkout_context(checkout_with_voucher):
    line_price = TaxedMoney(net=Money("30.00", "USD"), gross=Money("30.00", "USD"))
    expected_data = {
        "checkout": checkout_with_voucher,
        "checkout_are_taxes_handled": checkout_are_taxes_handled(),
        "checkout_lines": [(checkout_with_voucher.lines.first(), line_price)],
        "checkout_shipping_price": ZERO_TAXED_MONEY,
        "checkout_subtotal": line_price,
        "checkout_total": line_price - checkout_with_voucher.discount_amount,
        "shipping_required": checkout_with_voucher.is_shipping_required(),
        "total_with_shipping": TaxedMoneyRange(start=line_price, stop=line_price),
    }

    data = get_checkout_context(checkout_with_voucher, discounts=None)

    assert data == expected_data


def test_change_address_in_checkout(checkout, address):
    change_shipping_address_in_checkout(checkout, address)
    change_billing_address_in_checkout(checkout, address)

    checkout.refresh_from_db()
    assert checkout.shipping_address == address
    assert checkout.billing_address == address


def test_change_address_in_checkout_to_none(checkout, address):
    checkout.shipping_address = address
    checkout.billing_address = address.get_copy()
    checkout.save()

    change_shipping_address_in_checkout(checkout, None)
    change_billing_address_in_checkout(checkout, None)

    checkout.refresh_from_db()
    assert checkout.shipping_address is None
    assert checkout.billing_address is None


def test_change_address_in_checkout_to_same(checkout, address):
    checkout.shipping_address = address
    checkout.billing_address = address.get_copy()
    checkout.save(update_fields=["shipping_address", "billing_address"])
    shipping_address_id = checkout.shipping_address.id
    billing_address_id = checkout.billing_address.id

    change_shipping_address_in_checkout(checkout, address)
    change_billing_address_in_checkout(checkout, address)

    checkout.refresh_from_db()
    assert checkout.shipping_address.id == shipping_address_id
    assert checkout.billing_address.id == billing_address_id


def test_change_address_in_checkout_to_other(checkout, address):
    address_id = address.id
    checkout.shipping_address = address
    checkout.billing_address = address.get_copy()
    checkout.save(update_fields=["shipping_address", "billing_address"])
    other_address = Address.objects.create(country=Country("DE"))

    change_shipping_address_in_checkout(checkout, other_address)
    change_billing_address_in_checkout(checkout, other_address)

    checkout.refresh_from_db()
    assert checkout.shipping_address == other_address
    assert checkout.billing_address == other_address
    assert not Address.objects.filter(id=address_id).exists()


def test_change_address_in_checkout_from_user_address_to_other(
    checkout, customer_user, address
):
    address_id = address.id
    checkout.user = customer_user
    checkout.shipping_address = address
    checkout.billing_address = address.get_copy()
    checkout.save(update_fields=["shipping_address", "billing_address"])
    other_address = Address.objects.create(country=Country("DE"))

    change_shipping_address_in_checkout(checkout, other_address)
    change_billing_address_in_checkout(checkout, other_address)

    checkout.refresh_from_db()
    assert checkout.shipping_address == other_address
    assert checkout.billing_address == other_address
    assert Address.objects.filter(id=address_id).exists()


def test_get_prices_of_products_in_discounted_categories(checkout_with_item):
    lines = checkout_with_item.lines.all()
    # There's no discounted categories, therefore all of them are discoutned
    discounted_lines = get_prices_of_products_in_discounted_categories(lines, [])
    assert [
        line.variant.get_price() for line in lines for item in range(line.quantity)
    ] == discounted_lines

    discounted_category = Category.objects.create(name="discounted", slug="discounted")
    discounted_lines = get_prices_of_products_in_discounted_categories(
        lines, [discounted_category]
    )
    # None of the lines are belongs to the discounted category
    assert not discounted_lines


def test_add_voucher_to_checkout(checkout_with_item, voucher):
    assert checkout_with_item.voucher_code is None
    add_voucher_to_checkout(checkout_with_item, voucher)

    assert checkout_with_item.voucher_code == voucher.code


def test_add_voucher_to_checkout_fail(
    checkout_with_item, voucher_with_high_min_amount_spent
):
    with pytest.raises(NotApplicable):
        add_voucher_to_checkout(checkout_with_item, voucher_with_high_min_amount_spent)

    assert checkout_with_item.voucher_code is None<|MERGE_RESOLUTION|>--- conflicted
+++ resolved
@@ -620,16 +620,10 @@
 
     # Place checkout
     order = create_order(
-<<<<<<< HEAD
-        checkout,
-        "tracking_code",
-        discounts=None,
-=======
         checkout=checkout,
         order_data=prepare_order_data(
-            checkout=checkout, tracking_code="tracking_code", discounts=None, taxes=None
+            checkout=checkout, tracking_code="tracking_code", discounts=None
         ),
->>>>>>> 7eded6db
         user=customer_user if not is_anonymous_user else AnonymousUser(),
     )
 
@@ -678,16 +672,8 @@
     request_checkout.save()
 
     with pytest.raises(InsufficientStock):
-<<<<<<< HEAD
-        create_order(
-            request_checkout, "tracking_code", discounts=None, user=customer_user
-=======
         prepare_order_data(
-            checkout=request_checkout,
-            tracking_code="tracking_code",
-            discounts=None,
-            taxes=None,
->>>>>>> 7eded6db
+            checkout=request_checkout, tracking_code="tracking_code", discounts=None
         )
 
 
@@ -701,21 +687,7 @@
     checkout.shipping_method = shipping_method
     checkout.save()
 
-<<<<<<< HEAD
-    with patch.object(checkout, "delete") as mocked_delete:
-        order_1 = create_order(
-            checkout, tracking_code="", discounts=None, user=customer_user
-        )
-        assert order_1.checkout_token == checkout.token
-
-        order_2 = create_order(
-            checkout, tracking_code="", discounts=None, user=customer_user
-        )
-        assert order_1.pk == order_2.pk
-=======
-    order_data = prepare_order_data(
-        checkout=checkout, tracking_code="", discounts=None, taxes=None
-    )
+    order_data = prepare_order_data(checkout=checkout, tracking_code="", discounts=None)
 
     order_1 = create_order(checkout=checkout, order_data=order_data, user=customer_user)
     assert order_1.checkout_token == checkout.token
@@ -736,23 +708,24 @@
     checkout.shipping_method = shipping_method
     checkout.save()
 
+    subtotal = checkout.get_subtotal()
+    shipping_price = checkout.get_shipping_price()
     total_gross_without_gift_cards = (
-        checkout.get_subtotal()
-        + checkout.get_shipping_price(None)
+        TaxedMoney(subtotal, subtotal)
+        + TaxedMoney(shipping_price, shipping_price)
         - checkout.discount_amount
     ).gross
     gift_cards_balance = checkout.get_total_gift_cards_balance()
->>>>>>> 7eded6db
 
     order = create_order(
         checkout=checkout,
         order_data=prepare_order_data(
-            checkout=checkout, tracking_code="tracking_code", discounts=None, taxes=None
+            checkout=checkout, tracking_code="tracking_code", discounts=None
         ),
         user=customer_user if not is_anonymous_user else AnonymousUser(),
     )
 
-    assert order.gift_cards.count() > 0
+    assert order.gift_cards.count() == 1
     assert order.gift_cards.first().current_balance.amount == 0
     assert order.total.gross == (total_gross_without_gift_cards - gift_cards_balance)
 
@@ -767,7 +740,8 @@
     checkout.shipping_method = shipping_method
     checkout.save()
 
-    price_without_gift_card = checkout.get_total()
+    checkout_total = checkout.get_total()
+    price_without_gift_card = TaxedMoney(net=checkout_total, gross=checkout_total)
     gift_card_balance_before_order = gift_card_used.current_balance
 
     checkout.gift_cards.add(gift_card_used)
@@ -776,7 +750,7 @@
     order = create_order(
         checkout=checkout,
         order_data=prepare_order_data(
-            checkout=checkout, tracking_code="tracking_code", discounts=None, taxes=None
+            checkout=checkout, tracking_code="tracking_code", discounts=None
         ),
         user=customer_user,
     )
@@ -804,7 +778,8 @@
     checkout.shipping_method = shipping_method
     checkout.save()
 
-    price_without_gift_card = checkout.get_total()
+    checkout_total = checkout.get_total()
+    price_without_gift_card = TaxedMoney(net=checkout_total, gross=checkout_total)
     gift_cards_balance_befor_order = (
         gift_card_created_by_staff.current_balance + gift_card.current_balance
     )
@@ -816,7 +791,7 @@
     order = create_order(
         checkout=checkout,
         order_data=prepare_order_data(
-            checkout=checkout, tracking_code="tracking_code", discounts=None, taxes=None
+            checkout=checkout, tracking_code="tracking_code", discounts=None
         ),
         user=customer_user,
     )
@@ -836,18 +811,13 @@
     request_checkout_with_item.note = "test_note"
     request_checkout_with_item.save()
     order = create_order(
-<<<<<<< HEAD
-        request_checkout_with_item, "tracking_code", discounts=None, user=customer_user
-=======
         checkout=request_checkout_with_item,
         order_data=prepare_order_data(
             checkout=request_checkout_with_item,
             tracking_code="tracking_code",
             discounts=None,
-            taxes=None,
         ),
         user=customer_user,
->>>>>>> 7eded6db
     )
     assert order.customer_note == request_checkout_with_item.note
 
