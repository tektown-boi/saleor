--- conflicted
+++ resolved
@@ -343,16 +343,8 @@
     assert_read_only_mode(response)
 
 
-<<<<<<< HEAD
 # @patch('saleor.account.emails.send_password_reset_email.delay')
 def test_customer_create(staff_api_client, address, permission_manage_users):
-=======
-
-@patch('saleor.dashboard.emails.send_set_password_customer_email.delay')
-def test_customer_create(
-        send_set_password_customer_email_mock, staff_api_client, address,
-        permission_manage_users):
->>>>>>> cc2b3742
     query = """
     mutation CreateCustomer(
         $email: String, $firstName: String, $lastName: String,
@@ -400,34 +392,7 @@
         'billing': address_data, 'send_mail': True}
     response = staff_api_client.post_graphql(
         query, variables, permissions=[permission_manage_users])
-<<<<<<< HEAD
-    assert_read_only_mode(response)
-=======
-    content = get_graphql_content(response)
-
-    User = get_user_model()
-    customer = User.objects.get(email=email)
-
-    shipping_address, billing_address = (
-        customer.default_shipping_address, customer.default_billing_address)
-    assert shipping_address == address
-    assert billing_address == address
-    assert shipping_address.pk != billing_address.pk
-
-    data = content['data']['customerCreate']
-    assert data['errors'] == []
-    assert data['user']['email'] == email
-    assert data['user']['firstName'] == first_name
-    assert data['user']['lastName'] == last_name
-    assert data['user']['note'] == note
-    assert not data['user']['isStaff']
-    assert data['user']['isActive']
-
-    assert send_set_password_customer_email_mock.call_count == 1
-    args, kwargs = send_set_password_customer_email_mock.call_args
-    call_pk = args[0]
-    assert call_pk == customer.pk
->>>>>>> cc2b3742
+    assert_read_only_mode(response)
 
 
 def test_customer_update(
@@ -494,30 +459,7 @@
     # check unauthorized access
     response = staff_api_client.post_graphql(
         query, variables, permissions=[permission_manage_users])
-<<<<<<< HEAD
-    assert_read_only_mode(response)
-=======
-    content = get_graphql_content(response)
-
-    User = get_user_model()
-    customer = User.objects.get(email=customer_user.email)
-
-    # check that existing instances are updated
-    shipping_address, billing_address = (
-        customer.default_shipping_address, customer.default_billing_address)
-    assert billing_address.pk == billing_address_pk
-    assert shipping_address.pk == shipping_address_pk
-
-    assert billing_address.street_address_1 == new_street_address
-    assert shipping_address.street_address_1 == new_street_address
-
-    data = content['data']['customerUpdate']
-    assert data['errors'] == []
-    assert data['user']['firstName'] == first_name
-    assert data['user']['lastName'] == last_name
-    assert data['user']['note'] == note
-    assert not data['user']['isActive']
->>>>>>> cc2b3742
+    assert_read_only_mode(response)
 
 
 UPDATE_LOGGED_CUSTOMER_QUERY = """
@@ -564,14 +506,9 @@
 
 
 def test_logged_customer_update_anonymus_user(api_client):
-<<<<<<< HEAD
     response = api_client.post_graphql(
         UPDATE_LOGGED_CUSTOMER_QUERY, {})
     assert_read_only_mode(response)
-=======
-    response = api_client.post_graphql(UPDATE_LOGGED_CUSTOMER_QUERY, {})
-    assert_no_permission(response)
->>>>>>> cc2b3742
 
 
 def test_customer_delete(
@@ -608,14 +545,8 @@
     assert errors == []
 
 
-<<<<<<< HEAD
 def test_staff_create(
         staff_api_client, permission_manage_staff, permission_manage_products):
-=======
-@patch('saleor.dashboard.emails.send_set_password_staff_email.delay')
-def test_staff_create(
-        send_set_password_staff_email_mock, staff_api_client, permission_manage_staff):
->>>>>>> cc2b3742
     query = """
     mutation CreateStaff(
             $email: String, $permissions: [PermissionEnum],
@@ -647,28 +578,7 @@
 
     response = staff_api_client.post_graphql(
         query, variables, permissions=[permission_manage_staff])
-<<<<<<< HEAD
-    assert_read_only_mode(response)
-=======
-    content = get_graphql_content(response)
-    data = content['data']['staffCreate']
-    assert data['errors'] == []
-    assert data['user']['email'] == email
-    assert data['user']['isStaff']
-    assert data['user']['isActive']
-    permissions = data['user']['permissions']
-    assert permissions[0]['code'] == 'MANAGE_PRODUCTS'
-
-    User = get_user_model()
-    staff_user = User.objects.get(email=email)
-
-    assert staff_user.is_staff
-
-    assert send_set_password_staff_email_mock.call_count == 1
-    args, kwargs = send_set_password_staff_email_mock.call_args
-    call_pk = args[0]
-    assert call_pk == staff_user.pk
->>>>>>> cc2b3742
+    assert_read_only_mode(response)
 
 
 def test_staff_update(staff_api_client, permission_manage_staff):
@@ -694,18 +604,11 @@
     staff_user = User.objects.create(
         email='staffuser@example.com', is_staff=True)
     id = graphene.Node.to_global_id('User', staff_user.id)
-<<<<<<< HEAD
-    variables = {'id': id, 'permissions': []}
-=======
     variables = {'id': id, 'permissions': [], 'is_active': False}
 
     response = staff_api_client.post_graphql(
         query, variables, permissions=[permission_manage_staff])
-    content = get_graphql_content(response)
-    data = content['data']['staffUpdate']
-    assert data['errors'] == []
-    assert data['user']['permissions'] == []
-    assert not data['user']['isActive']
+    assert_read_only_mode(response)
 
 
 def test_staff_delete(staff_api_client, permission_manage_staff):
@@ -726,7 +629,6 @@
         email='staffuser@example.com', is_staff=True)
     user_id = graphene.Node.to_global_id('User', staff_user.id)
     variables = {'id': user_id}
->>>>>>> cc2b3742
 
     response = staff_api_client.post_graphql(
         query, variables, permissions=[permission_manage_staff])
@@ -985,15 +887,4 @@
     # we have no user with given email
     variables = {'email': 'non-existing-email@email.com'}
     response = user_api_client.post_graphql(query, variables)
-<<<<<<< HEAD
-    assert_read_only_mode(response)
-=======
-    get_graphql_content(response)
-    assert not send_password_reset_mock.called
-
-    variables = {'email': customer_user.email}
-    response = user_api_client.post_graphql(query, variables)
-    get_graphql_content(response)
-    assert send_password_reset_mock.called
-    assert send_password_reset_mock.mock_calls[0][1][1] == customer_user.email
->>>>>>> cc2b3742
+    assert_read_only_mode(response)