import graphene
import pytest

from saleor.graphql.shipping.types import ShippingMethodTypeEnum
from tests.api.utils import assert_read_only_mode, get_graphql_content


def test_shipping_zone_query(
        staff_api_client, shipping_zone, permission_manage_shipping):
    shipping = shipping_zone
    query = """
    query ShippingQuery($id: ID!) {
        shippingZone(id: $id) {
            name
            shippingMethods {
                price {
                    amount
                }
            }
            priceRange {
                start {
                    amount
                }
                stop {
                    amount
                }
            }
        }
    }
    """
    ID = graphene.Node.to_global_id('ShippingZone', shipping.id)
    variables = {'id': ID}
    response = staff_api_client.post_graphql(
        query, variables, permissions=[permission_manage_shipping])
    content = get_graphql_content(response)

    shipping_data = content['data']['shippingZone']
    assert shipping_data['name'] == shipping.name
    num_of_shipping_methods = shipping_zone.shipping_methods.count()
    assert len(shipping_data['shippingMethods']) == num_of_shipping_methods
    price_range = shipping.price_range
    data_price_range = shipping_data['priceRange']
    assert data_price_range['start']['amount'] == price_range.start.amount
    assert data_price_range['stop']['amount'] == price_range.stop.amount


def test_shipping_zones_query(
        staff_api_client, shipping_zone, permission_manage_shipping):
    query = """
    query MultipleShippings {
        shippingZones {
            totalCount
        }
    }
    """
    num_of_shippings = shipping_zone._meta.model.objects.count()
    response = staff_api_client.post_graphql(
        query, permissions=[permission_manage_shipping])
    content = get_graphql_content(response)
    assert content['data']['shippingZones']['totalCount'] == num_of_shippings


CREATE_SHIPPING_ZONE_QUERY = """
    mutation createShipping(
        $name: String, $default: Boolean, $countries: [String]) {
        shippingZoneCreate(
            input: {name: $name, countries: $countries, default: $default})
        {
            errors {
                field
                message
            }
            shippingZone {
                name
                countries {
                    code
                }
                default
            }
        }
    }
"""


def test_create_shipping_zone(staff_api_client, permission_manage_shipping):
    query = CREATE_SHIPPING_ZONE_QUERY
    variables = {'name': 'test shipping', 'countries': ['PL']}
    response = staff_api_client.post_graphql(
        query, variables, permissions=[permission_manage_shipping])
<<<<<<< HEAD
    assert_read_only_mode(response)
=======
    content = get_graphql_content(response)
    data = content['data']['shippingZoneCreate']
    assert not data['errors']
    zone = data['shippingZone']
    assert zone['name'] == 'test shipping'
    assert zone['countries'] == [{'code': 'PL'}]
    assert not zone['default']
>>>>>>> 6c7c9d65


def test_create_default_shipping_zone(
        staff_api_client, permission_manage_shipping):
    query = CREATE_SHIPPING_ZONE_QUERY
    variables = {'default': True, 'name': 'test shipping', 'countries': ['PL']}
    response = staff_api_client.post_graphql(
        query, variables, permissions=[permission_manage_shipping])
<<<<<<< HEAD
    assert_read_only_mode(response)
=======
    content = get_graphql_content(response)
    data = content['data']['shippingZoneCreate']
    assert not data['errors']
    zone = data['shippingZone']
    assert zone['name'] == 'test shipping'
    assert zone['countries'] == []
    assert zone['default']
>>>>>>> 6c7c9d65


def test_create_duplicated_default_shipping_zone(
        staff_api_client, shipping_zone, permission_manage_shipping):
    shipping_zone.default = True
    shipping_zone.save()

    query = CREATE_SHIPPING_ZONE_QUERY
    variables = {'default': True, 'name': 'test shipping', 'countries': ['PL']}
    response = staff_api_client.post_graphql(
        query, variables, permissions=[permission_manage_shipping])
    assert_read_only_mode(response)


UPDATE_SHIPPING_ZONE_QUERY = """
    mutation updateShipping(
            $id: ID!, $name: String, $default: Boolean, $countries: [String]) {
        shippingZoneUpdate(
            id: $id,
            input: {name: $name, default: $default, countries: $countries})
        {
            shippingZone {
                name
            }
            errors {
                field
                message
            }
        }
    }
"""


def test_update_shipping_zone(
        staff_api_client, shipping_zone, permission_manage_shipping):
    query = UPDATE_SHIPPING_ZONE_QUERY
    name = 'Parabolic name'
    shipping_id = graphene.Node.to_global_id('ShippingZone', shipping_zone.pk)
    variables = {'id': shipping_id, 'name': name, 'countries': []}
    response = staff_api_client.post_graphql(
        query, variables, permissions=[permission_manage_shipping])
    assert_read_only_mode(response)


def test_update_shipping_zone_default_exists(
        staff_api_client, shipping_zone, permission_manage_shipping):
    query = UPDATE_SHIPPING_ZONE_QUERY
    default_zone = shipping_zone
    default_zone.default = True
    default_zone.pk = None
    default_zone.save()
    shipping_zone = shipping_zone.__class__.objects.filter(default=False).get()

    shipping_id = graphene.Node.to_global_id('ShippingZone', shipping_zone.pk)
    variables = {
        'id': shipping_id,
        'name': 'Name',
        'countries': [],
        'default': True}
    response = staff_api_client.post_graphql(
        query, variables, permissions=[permission_manage_shipping])
    assert_read_only_mode(response)


def test_delete_shipping_zone(
        staff_api_client, shipping_zone, permission_manage_shipping):
    query = """
        mutation deleteShippingZone($id: ID!) {
            shippingZoneDelete(id: $id) {
                shippingZone {
                    name
                }
            }
        }
    """
    shipping_zone_id = graphene.Node.to_global_id(
        'ShippingZone', shipping_zone.pk)
    variables = {'id': shipping_zone_id}
    response = staff_api_client.post_graphql(
        query, variables, permissions=[permission_manage_shipping])
    assert_read_only_mode(response)


PRICE_BASED_SHIPPING_QUERY = """
    mutation createShippingPrice(
        $type: ShippingMethodTypeEnum, $name: String!, $price: Decimal,
        $shippingZone: ID!, $minimumOrderPrice: Decimal,
        $maximumOrderPrice: Decimal) {
    shippingPriceCreate(input: {
            name: $name, price: $price, shippingZone: $shippingZone,
            minimumOrderPrice: $minimumOrderPrice,
            maximumOrderPrice: $maximumOrderPrice, type: $type}) {
        errors {
            field
            message
        }
        shippingZone {
            id
        }
        shippingMethod {
            name
            price {
                amount
            }
            minimumOrderPrice {
                amount
            }
            maximumOrderPrice {
                amount
            }
            type
            }
        }
    }
"""


@pytest.mark.parametrize(
    'min_price, max_price, expected_min_price, expected_max_price',
    (
        (10.32, 15.43, {'amount': 10.32}, {'amount': 15.43}),
        (10.33, None, {'amount': 10.33}, None)
    )
)
def test_create_shipping_method(
        staff_api_client, shipping_zone, min_price, max_price,
        expected_min_price, expected_max_price, permission_manage_shipping):
    query = PRICE_BASED_SHIPPING_QUERY
    name = 'DHL'
    price = 12.34
    shipping_zone_id = graphene.Node.to_global_id(
        'ShippingZone', shipping_zone.pk)
    variables = {
        'shippingZone': shipping_zone_id,
        'name': name,
        'price': price,
        'minimumOrderPrice': min_price,
        'maximumOrderPrice': max_price,
        'type': ShippingMethodTypeEnum.PRICE.name}
    response = staff_api_client.post_graphql(
        query, variables, permissions=[permission_manage_shipping])
<<<<<<< HEAD
    assert_read_only_mode(response)
=======
    content = get_graphql_content(response)
    data = content['data']['shippingPriceCreate']
    assert 'errors' not in data['shippingMethod']
    assert data['shippingMethod']['name'] == name
    assert data['shippingMethod']['price']['amount'] == float(price)
    assert data['shippingMethod']['minimumOrderPrice'] == expected_min_price
    assert data['shippingMethod']['maximumOrderPrice'] == expected_max_price
    assert data['shippingMethod']['type'] == ShippingMethodTypeEnum.PRICE.name
    assert data['shippingZone']['id'] == shipping_zone_id
>>>>>>> 6c7c9d65


def test_create_price_shipping_method_errors(
        shipping_zone, staff_api_client, permission_manage_shipping):
    query = PRICE_BASED_SHIPPING_QUERY
    shipping_zone_id = graphene.Node.to_global_id(
        'ShippingZone', shipping_zone.pk)
    variables = {
        'shippingZone': shipping_zone_id,
        'name': 'DHL',
        'price': 12.34,
        'minimumOrderPrice': 20,
        'maximumOrderPrice': 15,
        'type': ShippingMethodTypeEnum.PRICE.name}
    response = staff_api_client.post_graphql(
        query, variables, permissions=[permission_manage_shipping])
<<<<<<< HEAD
    assert_read_only_mode(response)
=======
    content = get_graphql_content(response)
    data = content['data']['shippingPriceCreate']
    assert (
        data['errors'][0]['message'] ==
        'Maximum order price should be larger than the minimum order price.')
>>>>>>> 6c7c9d65


WEIGHT_BASED_SHIPPING_QUERY = """
    mutation createShippingPrice(
        $type: ShippingMethodTypeEnum, $name: String!, $price: Decimal,
        $shippingZone: ID!, $maximumOrderWeight: WeightScalar,
        $minimumOrderWeight: WeightScalar) {
        shippingPriceCreate(
            input: {
                name: $name, price: $price, shippingZone: $shippingZone,
                minimumOrderWeight:$minimumOrderWeight,
                maximumOrderWeight: $maximumOrderWeight, type: $type}) {
            errors {
                field
                message
            }
            shippingMethod {
                minimumOrderWeight {
                    value
                    unit
                }
                maximumOrderWeight {
                    value
                    unit
                }
            }
            shippingZone {
                id
            }
        }
    }
"""


@pytest.mark.parametrize(
    'min_weight, max_weight, expected_min_weight, expected_max_weight',
    ((
        10.32, 15.64, {
            'value': 10.32,
            'unit': 'kg'}, {
                'value': 15.64,
                'unit': 'kg'}),
     (10.92, None, {
         'value': 10.92,
         'unit': 'kg'}, None)))
def test_create_weight_based_shipping_method(
        shipping_zone, staff_api_client, min_weight, max_weight,
        expected_min_weight, expected_max_weight, permission_manage_shipping):
    query = WEIGHT_BASED_SHIPPING_QUERY
    shipping_zone_id = graphene.Node.to_global_id(
        'ShippingZone', shipping_zone.pk)
    variables = {
        'shippingZone': shipping_zone_id,
        'name': 'DHL',
        'price': 12.34,
        'minimumOrderWeight': min_weight,
        'maximumOrderWeight': max_weight,
        'type': ShippingMethodTypeEnum.WEIGHT.name}
    response = staff_api_client.post_graphql(
        query, variables, permissions=[permission_manage_shipping])
<<<<<<< HEAD
    assert_read_only_mode(response)
=======
    content = get_graphql_content(response)
    data = content['data']['shippingPriceCreate']
    assert data['shippingMethod']['minimumOrderWeight'] == expected_min_weight
    assert data['shippingMethod']['maximumOrderWeight'] == expected_max_weight
    assert data['shippingZone']['id'] == shipping_zone_id
>>>>>>> 6c7c9d65


def test_create_weight_shipping_method_errors(
        shipping_zone, staff_api_client, permission_manage_shipping):
    query = WEIGHT_BASED_SHIPPING_QUERY
    shipping_zone_id = graphene.Node.to_global_id(
        'ShippingZone', shipping_zone.pk)
    variables = {
        'shippingZone': shipping_zone_id,
        'name': 'DHL',
        'price': 12.34,
        'minimumOrderWeight': 20,
        'maximumOrderWeight': 15,
        'type': ShippingMethodTypeEnum.WEIGHT.name}
    response = staff_api_client.post_graphql(
        query, variables, permissions=[permission_manage_shipping])
<<<<<<< HEAD
    assert_read_only_mode(response)
=======
    content = get_graphql_content(response)
    data = content['data']['shippingPriceCreate']
    assert (
        data['errors'][0]['message'] ==
        'Maximum order weight should be larger than the minimum order weight.')
>>>>>>> 6c7c9d65


def test_update_shipping_method(
        staff_api_client, shipping_zone, permission_manage_shipping):
    query = """
    mutation updateShippingPrice(
        $id: ID!, $price: Decimal, $shippingZone: ID!,
        $type: ShippingMethodTypeEnum!, $minimumOrderPrice: Decimal) {
        shippingPriceUpdate(
            id: $id, input: {
                price: $price, shippingZone: $shippingZone,
                type: $type, minimumOrderPrice: $minimumOrderPrice}) {
            errors {
                field
                message
            }
            shippingZone {
                id
            }
            shippingMethod {
                price {
                    amount
                }
                minimumOrderPrice {
                    amount
                }
                type
            }
        }
    }
    """
    shipping_method = shipping_zone.shipping_methods.first()
    price = 12.34
    assert not str(shipping_method.price) == price
    shipping_zone_id = graphene.Node.to_global_id(
        'ShippingZone', shipping_zone.pk)
    shipping_method_id = graphene.Node.to_global_id(
        'ShippingMethod', shipping_method.pk)
    variables = {
        'shippingZone': shipping_zone_id,
        'price': price,
        'id': shipping_method_id,
        'minimumOrderPrice': 12.00,
        'type': ShippingMethodTypeEnum.PRICE.name}
    response = staff_api_client.post_graphql(
        query, variables, permissions=[permission_manage_shipping])
<<<<<<< HEAD
    assert_read_only_mode(response)
=======
    content = get_graphql_content(response)
    data = content['data']['shippingPriceUpdate']
    assert data['shippingMethod']['price']['amount'] == float(price)
    assert data['shippingZone']['id'] == shipping_zone_id
>>>>>>> 6c7c9d65


def test_delete_shipping_method(
        staff_api_client, shipping_method, permission_manage_shipping):
    query = """
        mutation deleteShippingPrice($id: ID!) {
            shippingPriceDelete(id: $id) {
                shippingZone {
                    id
                }
                shippingMethod {
                    id
                }
            }
        }
        """
    shipping_method_id = graphene.Node.to_global_id(
        'ShippingMethod', shipping_method.pk)
    shipping_zone_id = graphene.Node.to_global_id(
        'ShippingZone', shipping_method.shipping_zone.pk)
    variables = {'id': shipping_method_id}
    response = staff_api_client.post_graphql(
        query, variables, permissions=[permission_manage_shipping])
<<<<<<< HEAD
    assert_read_only_mode(response)
=======
    content = get_graphql_content(response)
    data = content['data']['shippingPriceDelete']
    assert data['shippingMethod']['id'] == shipping_method_id
    assert data['shippingZone']['id'] == shipping_zone_id
    with pytest.raises(shipping_method._meta.model.DoesNotExist):
        shipping_method.refresh_from_db()
>>>>>>> 6c7c9d65
<|MERGE_RESOLUTION|>--- conflicted
+++ resolved
@@ -87,17 +87,7 @@
     variables = {'name': 'test shipping', 'countries': ['PL']}
     response = staff_api_client.post_graphql(
         query, variables, permissions=[permission_manage_shipping])
-<<<<<<< HEAD
-    assert_read_only_mode(response)
-=======
-    content = get_graphql_content(response)
-    data = content['data']['shippingZoneCreate']
-    assert not data['errors']
-    zone = data['shippingZone']
-    assert zone['name'] == 'test shipping'
-    assert zone['countries'] == [{'code': 'PL'}]
-    assert not zone['default']
->>>>>>> 6c7c9d65
+    assert_read_only_mode(response)
 
 
 def test_create_default_shipping_zone(
@@ -106,17 +96,7 @@
     variables = {'default': True, 'name': 'test shipping', 'countries': ['PL']}
     response = staff_api_client.post_graphql(
         query, variables, permissions=[permission_manage_shipping])
-<<<<<<< HEAD
-    assert_read_only_mode(response)
-=======
-    content = get_graphql_content(response)
-    data = content['data']['shippingZoneCreate']
-    assert not data['errors']
-    zone = data['shippingZone']
-    assert zone['name'] == 'test shipping'
-    assert zone['countries'] == []
-    assert zone['default']
->>>>>>> 6c7c9d65
+    assert_read_only_mode(response)
 
 
 def test_create_duplicated_default_shipping_zone(
@@ -258,19 +238,7 @@
         'type': ShippingMethodTypeEnum.PRICE.name}
     response = staff_api_client.post_graphql(
         query, variables, permissions=[permission_manage_shipping])
-<<<<<<< HEAD
-    assert_read_only_mode(response)
-=======
-    content = get_graphql_content(response)
-    data = content['data']['shippingPriceCreate']
-    assert 'errors' not in data['shippingMethod']
-    assert data['shippingMethod']['name'] == name
-    assert data['shippingMethod']['price']['amount'] == float(price)
-    assert data['shippingMethod']['minimumOrderPrice'] == expected_min_price
-    assert data['shippingMethod']['maximumOrderPrice'] == expected_max_price
-    assert data['shippingMethod']['type'] == ShippingMethodTypeEnum.PRICE.name
-    assert data['shippingZone']['id'] == shipping_zone_id
->>>>>>> 6c7c9d65
+    assert_read_only_mode(response)
 
 
 def test_create_price_shipping_method_errors(
@@ -287,15 +255,7 @@
         'type': ShippingMethodTypeEnum.PRICE.name}
     response = staff_api_client.post_graphql(
         query, variables, permissions=[permission_manage_shipping])
-<<<<<<< HEAD
-    assert_read_only_mode(response)
-=======
-    content = get_graphql_content(response)
-    data = content['data']['shippingPriceCreate']
-    assert (
-        data['errors'][0]['message'] ==
-        'Maximum order price should be larger than the minimum order price.')
->>>>>>> 6c7c9d65
+    assert_read_only_mode(response)
 
 
 WEIGHT_BASED_SHIPPING_QUERY = """
@@ -356,15 +316,7 @@
         'type': ShippingMethodTypeEnum.WEIGHT.name}
     response = staff_api_client.post_graphql(
         query, variables, permissions=[permission_manage_shipping])
-<<<<<<< HEAD
-    assert_read_only_mode(response)
-=======
-    content = get_graphql_content(response)
-    data = content['data']['shippingPriceCreate']
-    assert data['shippingMethod']['minimumOrderWeight'] == expected_min_weight
-    assert data['shippingMethod']['maximumOrderWeight'] == expected_max_weight
-    assert data['shippingZone']['id'] == shipping_zone_id
->>>>>>> 6c7c9d65
+    assert_read_only_mode(response)
 
 
 def test_create_weight_shipping_method_errors(
@@ -381,15 +333,7 @@
         'type': ShippingMethodTypeEnum.WEIGHT.name}
     response = staff_api_client.post_graphql(
         query, variables, permissions=[permission_manage_shipping])
-<<<<<<< HEAD
-    assert_read_only_mode(response)
-=======
-    content = get_graphql_content(response)
-    data = content['data']['shippingPriceCreate']
-    assert (
-        data['errors'][0]['message'] ==
-        'Maximum order weight should be larger than the minimum order weight.')
->>>>>>> 6c7c9d65
+    assert_read_only_mode(response)
 
 
 def test_update_shipping_method(
@@ -436,14 +380,7 @@
         'type': ShippingMethodTypeEnum.PRICE.name}
     response = staff_api_client.post_graphql(
         query, variables, permissions=[permission_manage_shipping])
-<<<<<<< HEAD
-    assert_read_only_mode(response)
-=======
-    content = get_graphql_content(response)
-    data = content['data']['shippingPriceUpdate']
-    assert data['shippingMethod']['price']['amount'] == float(price)
-    assert data['shippingZone']['id'] == shipping_zone_id
->>>>>>> 6c7c9d65
+    assert_read_only_mode(response)
 
 
 def test_delete_shipping_method(
@@ -467,13 +404,4 @@
     variables = {'id': shipping_method_id}
     response = staff_api_client.post_graphql(
         query, variables, permissions=[permission_manage_shipping])
-<<<<<<< HEAD
-    assert_read_only_mode(response)
-=======
-    content = get_graphql_content(response)
-    data = content['data']['shippingPriceDelete']
-    assert data['shippingMethod']['id'] == shipping_method_id
-    assert data['shippingZone']['id'] == shipping_zone_id
-    with pytest.raises(shipping_method._meta.model.DoesNotExist):
-        shipping_method.refresh_from_db()
->>>>>>> 6c7c9d65
+    assert_read_only_mode(response)