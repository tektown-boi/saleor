# Changelog

All notable, unreleased changes to this project will be documented in this file. For the released changes, please visit the [Releases](https://github.com/mirumee/saleor/releases) page.

## [Unreleased]

- Add our implementation of UUID scalar - #5646 by @koradon
- Add AppTokenVerify mutation - #5716 by @korycins
- Fix specific product voucher in draft orders - #5727 by @fowczarek
- Explicit country assignment in default shipping zones - #5736 by @maarcingebala
- Drop `json_content` field from the `Menu` model - #5761 by @maarcingebala
<<<<<<< HEAD
- Refactor JWT support - #5734 by @korycins
=======
- Strip warehouse name in mutations - #5766 by @koradon
- Add missing OrderEvents during checkout flow - #5684 by @koradon
>>>>>>> b1c95728

## 2.10.1

- Fix multiplied stock quantity - #5675 by @fowczarek
- Fix invalid allocation after migration - #5678 by @fowczarek
- Fix order mutations as app - #5680 by @fowczarek
- Prevent creating checkout/draft order with unpublished product - #5676 by @d-wysocki

## 2.10.0

- OpenTracing support - #5188 by @tomaszszymanski129
- Account confirmation email - #5126 by @tomaszszymanski129
- Relocate `Checkout` and `CheckoutLine` methods into separate module and update checkout related plugins to use them - #4980 by @krzysztofwolski
- Fix problem with free shipping voucher - #4942 by @IKarbowiak
- Add sub-categories to random data - #4949 by @IKarbowiak
- Deprecate `localized` field in Money type - #4952 by @IKarbowiak
- Fix for shipping API not applying taxes - #4913 by @kswiatek92
- Query object translation with only `manage_translation` permission - #4914 by @fowczarek
- Add customer note to draft orders API - #4973 by @IKarbowiak
- Allow to delete category and leave products - #4970 by @IKarbowiak
- Remove thumbnail generation from migration - #3494 by @kswiatek92
- Rename 'shipping_date' field in fulfillment model to 'created' - #2433 by @kswiatek92
- Reduce number of queries for 'checkoutComplete' mutation - #4989 by @IKarbowiak
- Force PyTest to ignore the environment variable containing the Django settings module - #4992 by @NyanKiyoshi
- Extend JWT token payload with user information - #4987 by @salwator
- Optimize the queries for product list in the dashboard - #4995 by @IKarbowiak
- Drop dashboard 1.0 - #5000 by @IKarbowiak
- Fixed serialization error on weight fields when running `loaddata` and `dumpdb` - #5005 by @NyanKiyoshi
- Fixed JSON encoding error on Google Analytics reporting - #5004 by @NyanKiyoshi
- Create custom field to translation, use new translation types in translations query - #5007 by @fowczarek
- Take allocated stock into account in `StockAvailability` filter - #5019 by @simonbru
- Generate matching postal codes for US addresses - #5033 by @maarcingebala
- Update debug toolbar - #5032 by @IKarbowiak
- Allow staff member to receive notification about customers orders - #4993 by @kswiatek92
- Add user's global id to the JWT payload - #5039 by @salwator
- Make middleware path resolving lazy - #5041 by @NyanKiyoshi
- Generate slug on saving the attribute value - #5055 by @fowczarek
- Fix order status after order update - #5072 by @fowczarek
- Extend top-level connection resolvers with ability to sort results - #5018 by @fowczarek
- Drop storefront 1.0 - #5043 by @IKarbowiak
- Replace permissions strings with enums - #5038 by @kswiatek92
- Remove gateways forms and templates - #5075 by @IKarbowiak
- Add `Wishlist` models and GraphQL endpoints - #5021 by @derenio
- Remove deprecated code - #5107 by @IKarbowiak
- Fix voucher start date filtering - #5133 by @dominik-zeglen
- Search by sku in products query - #5117 by @fowczarek
- Send fulfillment update email - #5118 by @IKarbowiak
- Add address query - #5148 by @kswiatek92
- Add `checkout_quantity_changed` webhook - #5042 by @derenio
- Remove unnecessary `manage_orders` permission - #5142 by @kswiatek92
- Mutation to change the user email - #5076 by @kswiatek92
- Add MyPy checks - #5150 by @IKarbowiak
- Move extracting user or service account to utils - #5152 by @kswiatek92
- Deprecate order status/created arguments - #5076 by @kswiatek92
- Fix getting title field in page mutations #5160 by @maarcingebala
- Copy public and private metadata from the checkout to the order upon creation - #5165 by @dankolbman
- Add warehouses and stocks- #4986 by @szewczykmira
- Add permission groups - #5176, #5513 by @IKarbowiak
- Drop `gettext` occurrences - #5189 by @IKarbowiak
- Fix `product_created` webhook - #5187 by @dzkb
- Drop unused resolver `resolve_availability` - #5190 by @maarcingebala
- Fix permission for `checkoutCustomerAttach` mutation - #5192 by @maarcingebala
- Restrict access to user field - #5194 by @maarcingebala
- Unify permission for service account API client in test - #5197 by @fowczarek
- Add additional confirmation step to `checkoutComplete` mutation - #5179 by @salwator
- Allow sorting warehouses by name - #5211 by @dominik-zeglen
- Add anonymization to GraphQL's `webhookSamplePayload` endpoint - #5161 @derenio
- Add slug to `Warehouse`, `Product` and `ProductType` models - #5196 by @IKarbowiak
- Add mutation for assigning, unassigning shipping zones to warehouse - #5217 by @kswiatek92
- Fix passing addresses to `PaymentData` objects - #5223 by @maarcingebala
- Return `null` when querying `me` as an anonymous user - #5231 by @maarcingebala
- Added `PLAYGROUND_ENABLED` environment variable/setting to allow to enable the GraphQL playground when `DEBUG` is disabled - #5254 by @NyanKiyoshi
- Fix access to order query when request from service account - #5258 by @fowczarek
- Customer shouldn't be able to see draft orders by token - #5259 by @fowczarek
- Customer shouldn't be able to query checkout with another customer - #5268 by @fowczarek
- Added integration support of Jaeger Tracing - #5282 by @NyanKiyoshi
- Return `null` when querying `me` as an anonymous user - #5231 as @maarcingebala
- Add `fulfillment created` webhook - @szewczykmira
- Unify metadata API - #5178 by @fowczarek
- Add compiled versions of emails to the repository - #5260 by @tomaszszymanski129
- Add required prop to fields where applicable - #5293 by @dominik-zeglen
- Drop `get_absolute_url` methods - #5299 by @IKarbowiak
- Add `--force` flag to `cleardb` command - #5302 by @maarcingebala
- Require non-empty message in `orderAddNote` mutation - #5316 by @maarcingebala
- Stock management refactor - #5323 by @IKarbowiak
- Add discount error codes - #5348 by @IKarbowiak
- Add benchmarks to checkout mutations - #5339 by @fowczarek
- Add pagination tests - #5363 by @fowczarek
- Add ability to assign multiple warehouses in mutations to create/update a shipping zone - #5399 by @fowczarek
- Add filter by ids to the `warehouses` query - #5414 by @fowczarek
- Add shipping rate price validation - #5411 by @kswiatek92
- Remove unused settings and environment variables - #5420 by @maarcingebala
- Add product price validation - #5413 by @kswiatek92
- Add attribute validation to `attributeAssign` mutation - #5423 by @kswiatek92
- Add possibility to update/delete more than one item in metadata - #5446 by @koradon
- Check if image exists before validating - #5425 by @kswiatek92
- Fix warehouses query not working without id - #5441 by @koradon
- Add `accountErrors` to `CreateToken` mutation - #5437, #5465 by @koradon
- Raise `GraphQLError` if filter has invalid IDs - #5460 by @gabmartinez
- Use `AccountErrorCode.INVALID_CREDENTIALS` instead of `INVALID_PASSWORD` - #5495 by @koradon
- Add tests for pagination - #5468 by @koradon
- Add `Job` abstract model and interface - #5510 by @IKarbowiak
- Refactor implementation of allocation - #5445 by @fowczarek
- Fix `WeightScalar` - #5530 by @koradon
- Add `OrderFulfill` mutation - #5525 by @fowczarek
- Add "It Works" page - #5494 by @IKarbowiak and @dominik-zeglen
- Extend errors in `OrderFulfill` mutation - #5553 by @fowczarek
- Refactor `OrderCancel` mutation for multiple warehouses - #5554 by @fowczarek
- Add negative weight validation - #5564 by @fowczarek
- Add error when user pass empty object as address - #5585 by @fowczarek
- Fix payment creation without shipping method - #5444 by @d-wysocki
- Fix checkout and order flow with variant without inventory tracking - #5599 by @fowczarek
- Fixed JWT expired token being flagged as unhandled error rather than handled. - #5603 by @NyanKiyoshi
- Refactor read-only middleware - #5602 by @maarcingebala
- Fix availability for variants without inventory tracking - #5605 by @fowczarek
- Drop support for configuring Vatlayer plugin from settings file. - #5614 by @korycins
- Add ability to query category, collection or product by slug - #5574 by @koradon
- Add `quantityAvailable` field to `ProductVariant` type - #5628 by @fowczarek
- Use tags rather than time-based logs for information on requests - #5608 by @NyanKiyoshi

## 2.9.0

### API

- Add mutation to change customer's first name last name - #4489 by @fowczarek
- Add mutation to delete customer's account - #4494 by @fowczarek
- Add mutation to change customer's password - #4656 by @fowczarek
- Add ability to customize email sender address in emails sent by Saleor - #4820 by @NyanKiyoshi
- Add ability to filter attributes per global ID - #4640 by @NyanKiyoshi
- Add ability to search product types by value (through the name) - #4647 by @NyanKiyoshi
- Add queries and mutation for serving and saving the configuration of all plugins - #4576 by @korycins
- Add `redirectUrl` to staff and user create mutations - #4717 by @fowczarek
- Add error codes to mutations responses - #4676 by @Kwaidan00
- Add translations to countries in `shop` query - #4732 by @fowczarek
- Add support for sorting product by their attribute values through given attribute ID - #4740 by @NyanKiyoshi
- Add descriptions for queries and query arguments - #4758 by @maarcingebala
- Add support for Apollo Federation - #4825 by @salwator
- Add mutation to create multiple product variants at once - #4735 by @fowczarek
- Add default value to custom errors - #4797 by @fowczarek
- Extend `availablePaymentGateways` field with gateways' configuration data - #4774 by @salwator
- Change `AddressValidationRules` API - #4655 by @Kwaidan00
- Use search in a consistent way; add sort by product type name and publication status to `products` query. - #4715 by @fowczarek
- Unify `menuItemMove` mutation with other reordering mutations - #4734 by @NyanKiyoshi
- Don't create an order when the payment was unsuccessful - #4500 by @NyanKiyoshi
- Don't require shipping information in checkout for digital orders - #4573 by @NyanKiyoshi
- Drop `manage_users` permission from the `permissions` query - #4854 by @maarcingebala
- Deprecate `inCategory` and `inCollection` attributes filters in favor of `filter` argument - #4700 by @NyanKiyoshi & @khalibloo
- Remove `PaymentGatewayEnum` from the schema, as gateways now are dynamic plugins - #4756 by @salwator
- Require `manage_products` permission to query `costPrice` and `stockQuantity` fields - #4753 by @NyanKiyoshi
- Refactor account mutations - #4510, #4668 by @fowczarek
- Fix generating random avatars when updating staff accounts - #4521 by @maarcingebala
- Fix updating JSON menu representation in mutations - #4524 by @maarcingebala
- Fix setting variant's `priceOverride` and `costPrice` to `null` - #4754 by @NyanKiyoshi
- Fix fetching staff user without `manage_users` permission - #4835 by @fowczarek
- Ensure that a GraphQL query is a string - #4836 by @nix010
- Add ability to configure the password reset link - #4863 by @fowczarek
- Fixed a performance issue where Saleor would sometimes run huge, unneeded prefetches when resolving categories or collections - #5291 by @NyanKiyoshi
- uWSGI now forces the django application to directly load on startup instead of being lazy - #5357 by @NyanKiyoshi

### Core

- Add enterprise-grade attributes management - #4351 by @dominik-zeglen and @NyanKiyoshi
- Add extensions manager - #4497 by @korycins
- Add service accounts - backend support - #4689 by @korycins
- Add support for webhooks - #4731 by @korycins
- Migrate the attributes mapping from HStore to many-to-many relation - #4663 by @NyanKiyoshi
- Create general abstraction for object metadata - #4447 by @salwator
- Add metadata to `Order` and `Fulfillment` models - #4513, #4866 by @szewczykmira
- Migrate the tax calculations to plugins - #4497 by @korycins
- Rewrite payment gateways using plugin architecture - #4669 by @salwator
- Rewrite Stripe integration to use PaymentIntents API - #4606 by @salwator
- Refactor password recovery system - #4617 by @fowczarek
- Add functionality to sort products by their "minimal variant price" - #4416 by @derenio
- Add voucher's "once per customer" feature - #4442 by @fowczarek
- Add validations for minimum password length in settings - #4735 by @fowczarek
- Add form to configure payments in the dashboard - #4807 by @szewczykmira
- Change `unique_together` in `AttributeValue` - #4805 by @fowczarek
- Change max length of SKU to 255 characters - #4811 by @lex111
- Distinguish `OrderLine` product name and variant name - #4702 by @fowczarek
- Fix updating order status after automatic fulfillment of digital products - #4709 by @korycins
- Fix error when updating or creating a sale with missing required values - #4778 by @NyanKiyoshi
- Fix error filtering pages by URL in the dashboard 1.0 - #4776 by @NyanKiyoshi
- Fix display of the products tax rate in the details page of dashboard 1.0 - #4780 by @NyanKiyoshi
- Fix adding the same product into a collection multiple times - #4518 by @NyanKiyoshi
- Fix crash when placing an order when a customer happens to have the same address more than once - #4824 by @NyanKiyoshi
- Fix time zone based tests - #4468 by @fowczarek
- Fix serializing empty URLs as a string when creating menu items - #4616 by @maarcingebala
- The invalid IP address in HTTP requests now fallback to the requester's IP address. - #4597 by @NyanKiyoshi
- Fix product variant update with current attribute values - #4936 by @fowczarek
- Update checkout last field and add auto now fields to save with update_fields parameter - #5177 by @IKarbowiak

### Dashboard 2.0

- Allow selecting the number of rows displayed in dashboard's list views - #4414 by @benekex2
- Add ability to toggle visible columns in product list - #4608 by @dominik-zeglen
- Add voucher settings - #4556 by @benekex2
- Contrast improvements - #4508 by @benekex2
- Display menu item form errors - #4551 by @dominik-zeglen
- Do not allow random IDs to appear in snapshots - #4495 by @dominik-zeglen
- Input UI changes - #4542 by @benekex2
- Implement new menu design - #4476 by @benekex2
- Refetch attribute list after closing modal - #4615 by @dominik-zeglen
- Add config for Testcafe - #4553 by @dominik-zeglen
- Fix product type taxes select - #4453 by @benekex2
- Fix form reloading - #4467 by @dominik-zeglen
- Fix voucher limit value when checkbox unchecked - #4456 by @benekex2
- Fix searches and pickers - #4487 by @dominik-zeglen
- Fix dashboard menu styles - #4491 by @benekex2
- Fix menu responsiveness - #4511 by @benekex2
- Fix loosing focus while typing in the product description field - #4549 by @dominik-zeglen
- Fix MUI warnings - #4588 by @dominik-zeglen
- Fix bulk action checkboxes - #4618 by @dominik-zeglen
- Fix rendering user avatar when it's empty #4546 by @maarcingebala
- Remove Dashboard 2.0 files form Saleor repository - #4631 by @dominik-zeglen
- Fix CreateToken mutation to use NonNull on errors field #5415 by @gabmartinez

### Other notable changes

- Replace Pipenv with Poetry - #3894 by @michaljelonek
- Upgrade `django-prices` to v2.1 - #4639 by @NyanKiyoshi
- Disable reports from uWSGI about broken pipe and write errors from disconnected clients - #4596 by @NyanKiyoshi
- Fix the random failures of `populatedb` trying to create users with an existing email - #4769 by @NyanKiyoshi
- Enforce `pydocstyle` for Python docstrings over the project - #4562 by @NyanKiyoshi
- Move Django Debug Toolbar to dev requirements - #4454 by @derenio
- Change license for artwork to CC-BY 4.0
- New translations:
  - Greek

## 2.8.0

### Core

- Avatax backend support - #4310 by @korycins
- Add ability to store used payment sources in gateways (first implemented in Braintree) - #4195 by @salwator
- Add ability to specify a minimal quantity of checkout items for a voucher - #4427 by @fowczarek
- Change the type of start and end date fields from Date to DateTime - #4293 by @fowczarek
- Revert the custom dynamic middlewares - #4452 by @NyanKiyoshi

### Dashboard 2.0

- UX improvements in Vouchers section - #4362 by @benekex2
- Add company address configuration - #4432 by @benekex2
- Require name when saving a custom list filter - #4269 by @benekex2
- Use `esModuleInterop` flag in `tsconfig.json` to simplify imports - #4372 by @dominik-zeglen
- Use hooks instead of a class component in forms - #4374 by @dominik-zeglen
- Drop CSRF token header from API client - #4357 by @dominik-zeglen
- Fix various bugs in the product section - #4429 by @dominik-zeglen

### Other notable changes

- Fix error when creating a checkout with voucher code - #4292 by @NyanKiyoshi
- Fix error when users enter an invalid phone number in an address - #4404 by @NyanKiyoshi
- Fix error when adding a note to an anonymous order - #4319 by @NyanKiyoshi
- Fix gift card duplication error in the `populatedb` script - #4336 by @fowczarek
- Fix vouchers apply once per order - #4339 by @fowczarek
- Fix discount tests failing at random - #4401 by @korycins
- Add `SPECIFIC_PRODUCT` type to `VoucherType` - #4344 by @fowczarek
- New translations:
  - Icelandic
- Refactored the backend side of `checkoutCreate` to improve performances and prevent side effects over the user's checkout if the checkout creation was to fail. - #4367 by @NyanKiyoshi
- Refactored the logic of cleaning the checkout shipping method over the API, so users do not lose the shipping method when updating their checkout. If the shipping method becomes invalid, it will be replaced by the cheapest available. - #4367 by @NyanKiyoshi & @szewczykmira
- Refactored process of getting available shipping methods to make it easier to understand and prevent human-made errors. - #4367 by @NyanKiyoshi
- Moved 3D secure option to Braintree plugin configuration and update config structure mechanism - #4751 by @salwator

## 2.7.0

### API

- Create order only when payment is successful - #4154 by @NyanKiyoshi
- Order Events containing order lines or fulfillment lines now return the line object in the GraphQL API - #4114 by @NyanKiyoshi
- GraphQL now prints exceptions to stderr as well as returning them or not - #4148 by @NyanKiyoshi
- Refactored API resolvers to static methods with root typing - #4155 by @NyanKiyoshi
- Add phone validation in the GraphQL API to handle the library upgrade - #4156 by @NyanKiyoshi

### Core

- Add basic Gift Cards support in the backend - #4025 by @fowczarek
- Add the ability to sort products within a collection - #4123 by @NyanKiyoshi
- Implement customer events - #4094 by @NyanKiyoshi
- Merge "authorize" and "capture" operations - #4098 by @korycins, @NyanKiyoshi
- Separate the Django middlewares from the GraphQL API middlewares - #4102 by @NyanKiyoshi, #4186 by @cmiacz

### Dashboard 2.0

- Add navigation section - #4012 by @dominik-zeglen
- Add filtering on product list - #4193 by @dominik-zeglen
- Add filtering on orders list - #4237 by @dominik-zeglen
- Change input style and improve Storybook stories - #4115 by @dominik-zeglen
- Migrate deprecated fields in Dashboard 2.0 - #4121 by @benekex2
- Add multiple select checkbox - #4133, #4146 by @benekex2
- Rename menu items in Dashboard 2.0 - #4172 by @benekex2
- Category delete modal improvements - #4171 by @benekex2
- Close modals on click outside - #4236 - by @benekex2
- Use date localize hook in translations - #4202 by @dominik-zeglen
- Unify search API - #4200 by @dominik-zeglen
- Default default PAGINATE_BY - #4238 by @dominik-zeglen
- Create generic filtering interface - #4221 by @dominik-zeglen
- Add default state to rich text editor = #4281 by @dominik-zeglen
- Fix translation discard button - #4109 by @benekex2
- Fix draftail options and icons - #4132 by @benekex2
- Fix typos and messages in Dashboard 2.0 - #4168 by @benekex2
- Fix view all orders button - #4173 by @benekex2
- Fix visibility card view - #4198 by @benekex2
- Fix query refetch after selecting an object in list - #4272 by @dominik-zeglen
- Fix image selection in variants - #4270 by @benekex2
- Fix collection search - #4267 by @dominik-zeglen
- Fix quantity height in draft order edit - #4273 by @benekex2
- Fix checkbox clickable area size - #4280 by @dominik-zeglen
- Fix breaking object selection in menu section - #4282 by @dominik-zeglen
- Reset selected items when tab switch - #4268 by @benekex2

### Other notable changes

- Add support for Google Cloud Storage - #4127 by @chetabahana
- Adding a nonexistent variant to checkout no longer crashes - #4166 by @NyanKiyoshi
- Disable storage of Celery results - #4169 by @NyanKiyoshi
- Disable polling in Playground - #4188 by @maarcingebala
- Cleanup code for updated function names and unused argument - #4090 by @jxltom
- Users can now add multiple "Add to Cart" forms in a single page - #4165 by @NyanKiyoshi
- Fix incorrect argument in `get_client_token` in Braintree integration - #4182 by @maarcingebala
- Fix resolving attribute values when transforming them to HStore - #4161 by @maarcingebala
- Fix wrong calculation of subtotal in cart page - #4145 by @korycins
- Fix margin calculations when product/variant price is set to zero - #4170 by @MahmoudRizk
- Fix applying discounts in checkout's subtotal calculation in API - #4192 by @maarcingebala
- Fix GATEWAYS_ENUM to always contain all implemented payment gateways - #4108 by @koradon

## 2.6.0

### API

- Add unified filtering interface in resolvers - #3952, #4078 by @korycins
- Add mutations for bulk actions - #3935, #3954, #3967, #3969, #3970 by @akjanik
- Add mutation for reordering menu items - #3958 by @NyanKiyoshi
- Optimize queries for single nodes - #3968 @NyanKiyoshi
- Refactor error handling in mutations #3891 by @maarcingebala & @akjanik
- Specify mutation permissions through Meta classes - #3980 by @NyanKiyoshi
- Unify pricing access in products and variants - #3948 by @NyanKiyoshi
- Use only_fields instead of exclude_fields in type definitions - #3940 by @michaljelonek
- Prefetch collections when getting sales of a bunch of products - #3961 by @NyanKiyoshi
- Remove unnecessary dedents from GraphQL schema so new Playground can work - #4045 by @salwator
- Restrict resolving payment by ID - #4009 @NyanKiyoshi
- Require `checkoutId` for updating checkout's shipping and billing address - #4074 by @jxltom
- Handle errors in `TokenVerify` mutation - #3981 by @fowczarek
- Unify argument names in types and resolvers - #3942 by @NyanKiyoshi

### Core

- Use Black as the default code formatting tool - #3852 by @krzysztofwolski and @NyanKiyoshi
- Dropped Python 3.5 support - #4028 by @korycins
- Rename Cart to Checkout - #3963 by @michaljelonek
- Use data classes to exchange data with payment gateways - #4028 by @korycins
- Refactor order events - #4018 by @NyanKiyoshi

### Dashboard 2.0

- Add bulk actions - #3955 by @dominik-zeglen
- Add user avatar management - #4030 by @benekex2
- Add navigation drawer support on mobile devices - #3839 by @benekex2
- Fix rendering validation errors in product form - #4024 by @benekex2
- Move dialog windows to query string rather than router paths - #3953 by @dominik-zeglen
- Update order events types - #4089 by @jxltom
- Code cleanup by replacing render props with react hooks - #4010 by @dominik-zeglen

### Other notable changes

- Add setting to enable Django Debug Toolbar - #3983 by @koradon
- Use newest GraphQL Playground - #3971 by @salwator
- Ensure adding to quantities in the checkout is respecting the limits - #4005 by @NyanKiyoshi
- Fix country area choices - #4008 by @fowczarek
- Fix price_range_as_dict function - #3999 by @zodiacfireworks
- Fix the product listing not showing in the voucher when there were products selected - #4062 by @NyanKiyoshi
- Fix crash in Dashboard 1.0 when updating an order address's phone number - #4061 by @NyanKiyoshi
- Reduce the time of tests execution by using dummy password hasher - #4083 by @korycins
- Set up explicit **hash** function - #3979 by @akjanik
- Unit tests use none as media root - #3975 by @korycins
- Update file field styles with materializecss template filter - #3998 by @zodiacfireworks
- New translations:
  - Albanian
  - Colombian Spanish
  - Lithuanian

## 2.5.0

### API

- Add query to fetch draft orders - #3809 by @michaljelonek
- Add bulk delete mutations - #3838 by @michaljelonek
- Add `languageCode` enum to API - #3819 by @michaljelonek, #3854 by @jxltom
- Duplicate address instances in checkout mutations - #3866 by @pawelzar
- Restrict access to `orders` query for unauthorized users - #3861 by @pawelzar
- Support setting address as default in address mutations - #3787 by @jxltom
- Fix phone number validation in GraphQL when country prefix not given - #3905 by @patrys
- Report pretty stack traces in DEBUG mode - #3918 by @patrys

### Core

- Drop support for Django 2.1 and Django 1.11 (previous LTS) - #3929 by @patrys
- Fulfillment of digital products - #3868 by @korycins
- Introduce avatars for staff accounts - #3878 by @pawelzar
- Refactor the account avatars path from a relative to absolute - #3938 by @NyanKiyoshi

### Dashboard 2.0

- Add translations section - #3884 by @dominik-zeglen
- Add light/dark theme - #3856 by @dominik-zeglen
- Add customer's address book view - #3826 by @dominik-zeglen
- Add "Add variant" button on the variant details page = #3914 by @dominik-zeglen
- Add back arrows in "Configure" subsections - #3917 by @dominik-zeglen
- Display avatars in staff views - #3922 by @dominik-zeglen
- Prevent user from changing his own status and permissions - #3922 by @dominik-zeglen
- Fix crashing product create view - #3837, #3910 by @dominik-zeglen
- Fix layout in staff members details page - #3857 by @dominik-zeglen
- Fix unfocusing rich text editor - #3902 by @dominik-zeglen
- Improve accessibility - #3856 by @dominik-zeglen

### Other notable changes

- Improve user and staff management in dashboard 1.0 - #3781 by @jxltom
- Fix default product tax rate in Dashboard 1.0 - #3880 by @pawelzar
- Fix logo in docs - #3928 by @michaljelonek
- Fix name of logo file - #3867 by @jxltom
- Fix variants for juices in example data - #3926 by @michaljelonek
- Fix alignment of the cart dropdown on new bootstrap version - #3937 by @NyanKiyoshi
- Refactor the account avatars path from a relative to absolute - #3938 by @NyanKiyoshi
- New translations:
  - Armenian
  - Portuguese
  - Swahili
  - Thai

## 2.4.0

### API

- Add model translations support in GraphQL API - #3789 by @michaljelonek
- Add mutations to manage addresses for authenticated customers - #3772 by @Kwaidan00, @maarcingebala
- Add mutation to apply vouchers in checkout - #3739 by @Kwaidan00
- Add thumbnail field to `OrderLine` type - #3737 by @michaljelonek
- Add a query to fetch order by token - #3740 by @michaljelonek
- Add city choices and city area type to address validator API - #3788 by @jxltom
- Fix access to unpublished objects in API - #3724 by @Kwaidan00
- Fix bug where errors are not returned when creating fulfillment with a non-existent order line - #3777 by @jxltom
- Fix `productCreate` mutation when no product type was provided - #3804 by @michaljelonek
- Enable database search in products query - #3736 by @michaljelonek
- Use authenticated user's email as default email in creating checkout - #3726 by @jxltom
- Generate voucher code if it wasn't provided in mutation - #3717 by @Kwaidan00
- Improve limitation of vouchers by country - #3707 by @michaljelonek
- Only include canceled fulfillments for staff in fulfillment API - #3778 by @jxltom
- Support setting address as when creating customer address #3782 by @jxltom
- Fix generating slug from title - #3816 by @maarcingebala
- Add `variant` field to `OrderLine` type - #3820 by @maarcingebala

### Core

- Add JSON fields to store rich-text content - #3756 by @michaljelonek
- Add function to recalculate total order weight - #3755 by @Kwaidan00, @maarcingebala
- Unify cart creation logic in API and Django views - #3761, #3790 by @maarcingebala
- Unify payment creation logic in API and Django views - #3715 by @maarcingebala
- Support partially charged and refunded payments - #3735 by @jxltom
- Support partial fulfillment of ordered items - #3754 by @jxltom
- Fix applying discounts when a sale has no end date - #3595 by @cprinos

### Dashboard 2.0

- Add "Discounts" section - #3654 by @dominik-zeglen
- Add "Pages" section; introduce Draftail WYSIWYG editor - #3751 by @dominik-zeglen
- Add "Shipping Methods" section - #3770 by @dominik-zeglen
- Add support for date and datetime components - #3708 by @dominik-zeglen
- Restyle app layout - #3811 by @dominik-zeglen

### Other notable changes

- Unify model field names related to models' public access - `publication_date` and `is_published` - #3706 by @michaljelonek
- Improve filter orders by payment status - #3749 @jxltom
- Refactor translations in emails - #3701 by @Kwaidan00
- Use exact image versions in docker-compose - #3742 by @ashishnitinpatil
- Sort order payment and history in descending order - #3747 by @jxltom
- Disable style-loader in dev mode - #3720 by @jxltom
- Add ordering to shipping method - #3806 by @michaljelonek
- Add missing type definition for dashboard 2.0 - #3776 by @jxltom
- Add header and footer for checkout success pages #3752 by @jxltom
- Add instructions for using local assets in Docker - #3723 by @michaljelonek
- Update S3 deployment documentation to include CORS configuration note - #3743 by @NyanKiyoshi
- Fix missing migrations for is_published field of product and page model - #3757 by @jxltom
- Fix problem with l10n in Braintree payment gateway template - #3691 by @Kwaidan00
- Fix bug where payment is not filtered from active ones when creating payment - #3732 by @jxltom
- Fix incorrect cart badge location - #3786 by @jxltom
- Fix storefront styles after bootstrap is updated to 4.3.1 - #3753 by @jxltom
- Fix logo size in different browser and devices with different sizes - #3722 by @jxltom
- Rename dumpdata file `db.json` to `populatedb_data.json` - #3810 by @maarcingebala
- Prefetch collections for product availability - #3813 by @michaljelonek
- Bump django-graphql-jwt - #3814 by @michaljelonek
- Fix generating slug from title - #3816 by @maarcingebala
- New translations:
  - Estonian
  - Indonesian

## 2.3.1

- Fix access to private variant fields in API - #3773 by maarcingebala
- Limit access of quantity and allocated quantity to staff in GraphQL API #3780 by @jxltom

## 2.3.0

### API

- Return user's last checkout in the `User` type - #3578 by @fowczarek
- Automatically assign checkout to the logged in user - #3587 by @fowczarek
- Expose `chargeTaxesOnShipping` field in the `Shop` type - #3603 by @fowczarek
- Expose list of enabled payment gateways - #3639 by @fowczarek
- Validate uploaded files in a unified way - #3633 by @fowczarek
- Add mutation to trigger fetching tax rates - #3622 by @fowczarek
- Use USERNAME_FIELD instead of hard-code email field when resolving user - #3577 by @jxltom
- Require variant and quantity fields in `CheckoutLineInput` type - #3592 by @jxltom
- Preserve order of nodes in `get_nodes_or_error` function - #3632 by @jxltom
- Add list mutations for `Voucher` and `Sale` models - #3669 by @michaljelonek
- Use proper type for countries in `Voucher` type - #3664 by @michaljelonek
- Require email in when creating checkout in API - #3667 by @michaljelonek
- Unify returning errors in the `tokenCreate` mutation - #3666 by @michaljelonek
- Use `Date` field in Sale/Voucher inputs - #3672 by @michaljelonek
- Refactor checkout mutations - #3610 by @fowczarek
- Refactor `clean_instance`, so it does not returns errors anymore - #3597 by @akjanik
- Handle GraphqQL syntax errors - #3576 by @jxltom

### Core

- Refactor payments architecture - #3519 by @michaljelonek
- Improve Docker and `docker-compose` configuration - #3657 by @michaljelonek
- Allow setting payment status manually for dummy gateway in Storefront 1.0 - #3648 by @jxltom
- Infer default transaction kind from operation type - #3646 by @jxltom
- Get correct payment status for order without any payments - #3605 by @jxltom
- Add default ordering by `id` for `CartLine` model - #3593 by @jxltom
- Fix "set password" email sent to customer created in the dashboard - #3688 by @Kwaidan00

### Dashboard 2.0

- ️Add taxes section - #3622 by @dominik-zeglen
- Add drag'n'drop image upload - #3611 by @dominik-zeglen
- Unify grid handling - #3520 by @dominik-zeglen
- Add component generator - #3670 by @dominik-zeglen
- Throw Typescript errors while snapshotting - #3611 by @dominik-zeglen
- Simplify mutation's error checking - #3589 by @dominik-zeglen
- Fix order cancelling - #3624 by @dominik-zeglen
- Fix logo placement - #3602 by @dominik-zeglen

### Other notable changes

- Register Celery task for updating exchange rates - #3599 by @jxltom
- Fix handling different attributes with the same slug - #3626 by @jxltom
- Add missing migrations for tax rate choices - #3629 by @jxltom
- Fix `TypeError` on calling `get_client_token` - #3660 by @michaljelonek
- Make shipping required as default when creating product types - #3655 by @jxltom
- Display payment status on customer's account page in Storefront 1.0 - #3637 by @jxltom
- Make order fields sequence in Dashboard 1.0 same as in Dashboard 2.0 - #3606 by @jxltom
- Fix returning products for homepage for the currently viewing user - #3598 by @jxltom
- Allow filtering payments by status in Dashboard 1.0 - #3608 by @jxltom
- Fix typo in the definition of order status - #3649 by @jxltom
- Add margin for order notes section - #3650 by @jxltom
- Fix logo position - #3609, #3616 by @jxltom
- Storefront visual improvements - #3696 by @piotrgrundas
- Fix product list price filter - #3697 by @Kwaidan00
- Redirect to success page after successful payment - #3693 by @Kwaidan00

## 2.2.0

### API

- Use `PermissionEnum` as input parameter type for `permissions` field - #3434 by @maarcingebala
- Add "authorize" and "charge" mutations for payments - #3426 by @jxltom
- Add alt text to product thumbnails and background images of collections and categories - #3429 by @fowczarek
- Fix passing decimal arguments = #3457 by @fowczarek
- Allow sorting products by the update date - #3470 by @jxltom
- Validate and clear the shipping method in draft order mutations - #3472 by @fowczarek
- Change tax rate field to choice field - #3478 by @fowczarek
- Allow filtering attributes by collections - #3508 by @maarcingebala
- Resolve to `None` when empty object ID was passed as mutation argument - #3497 by @maarcingebala
- Change `errors` field type from [Error] to [Error!] - #3489 by @fowczarek
- Support creating default variant for product types that don't use multiple variants - #3505 by @fowczarek
- Validate SKU when creating a default variant - #3555 by @fowczarek
- Extract enums to separate files - #3523 by @maarcingebala

### Core

- Add Stripe payment gateway - #3408 by @jxltom
- Add `first_name` and `last_name` fields to the `User` model - #3101 by @fowczarek
- Improve several payment validations - #3418 by @jxltom
- Optimize payments related database queries - #3455 by @jxltom
- Add publication date to collections - #3369 by @k-brk
- Fix hard-coded site name in order PDFs - #3526 by @NyanKiyoshi
- Update favicons to the new style - #3483 by @dominik-zeglen
- Fix migrations for default currency - #3235 by @bykof
- Remove Elasticsearch from `docker-compose.yml` - #3482 by @maarcingebala
- Resort imports in tests - #3471 by @jxltom
- Fix the no shipping orders payment crash on Stripe - #3550 by @NyanKiyoshi
- Bump backend dependencies - #3557 by @maarcingebala. This PR removes security issue CVE-2019-3498 which was present in Django 2.1.4. Saleor however wasn't vulnerable to this issue as it doesn't use the affected `django.views.defaults.page_not_found()` view.
- Generate random data using the default currency - #3512 by @stephenmoloney
- New translations:
  - Catalan
  - Serbian

### Dashboard 2.0

- Restyle product selection dialogs - #3499 by @dominik-zeglen, @maarcingebala
- Fix minor visual bugs in Dashboard 2.0 - #3433 by @dominik-zeglen
- Display warning if order draft has missing data - #3431 by @dominik-zeglen
- Add description field to collections - #3435 by @dominik-zeglen
- Add query batching - #3443 by @dominik-zeglen
- Use autocomplete fields in country selection - #3443 by @dominik-zeglen
- Add alt text to categories and collections - #3461 by @dominik-zeglen
- Use first and last name of a customer or staff member in UI - #3247 by @Bonifacy1, @dominik-zeglen
- Show error page if an object was not found - #3463 by @dominik-zeglen
- Fix simple product's inventory data saving bug - #3474 by @dominik-zeglen
- Replace `thumbnailUrl` with `thumbnail { url }` - #3484 by @dominik-zeglen
- Change "Feature on Homepage" switch behavior - #3481 by @dominik-zeglen
- Expand payment section in order view - #3502 by @dominik-zeglen
- Change TypeScript loader to speed up the build process - #3545 by @patrys

### Bugfixes

- Do not show `Pay For Order` if order is partly paid since partial payment is not supported - #3398 by @jxltom
- Fix attribute filters in the products category view - #3535 by @fowczarek
- Fix storybook dependencies conflict - #3544 by @dominik-zeglen

## 2.1.0

### API

- Change selected connection fields to lists - #3307 by @fowczarek
- Require pagination in connections - #3352 by @maarcingebala
- Replace Graphene view with a custom one - #3263 by @patrys
- Change `sortBy` parameter to use enum type - #3345 by @fowczarek
- Add `me` query to fetch data of a logged-in user - #3202, #3316 by @fowczarek
- Add `canFinalize` field to the Order type - #3356 by @fowczarek
- Extract resolvers and mutations to separate files - #3248 by @fowczarek
- Add VAT tax rates field to country - #3392 by @michaljelonek
- Allow creating orders without users - #3396 by @fowczarek

### Core

- Add Razorpay payment gatway - #3205 by @NyanKiyoshi
- Use standard tax rate as a default tax rate value - #3340 by @fowczarek
- Add description field to the Collection model - #3275 by @fowczarek
- Enforce the POST method on VAT rates fetching - #3337 by @NyanKiyoshi
- Generate thumbnails for category/collection background images - #3270 by @NyanKiyoshi
- Add warm-up support in product image creation mutation - #3276 by @NyanKiyoshi
- Fix error in the `populatedb` script when running it not from the project root - #3272 by @NyanKiyoshi
- Make Webpack rebuilds fast - #3290 by @patrys
- Skip installing Chromium to make deployment faster - #3227 by @jxltom
- Add default test runner - #3258 by @jxltom
- Add Transifex client to Pipfile - #3321 by @jxltom
- Remove additional pytest arguments in tox - #3338 by @jxltom
- Remove test warnings - #3339 by @jxltom
- Remove runtime warning when product has discount - #3310 by @jxltom
- Remove `django-graphene-jwt` warnings - #3228 by @jxltom
- Disable deprecated warnings - #3229 by @jxltom
- Add `AWS_S3_ENDPOINT_URL` setting to support DigitalOcean spaces. - #3281 by @hairychris
- Add `.gitattributes` file to hide diffs for generated files on Github - #3055 by @NyanKiyoshi
- Add database sequence reset to `populatedb` - #3406 by @michaljelonek
- Get authorized amount from succeeded auth transactions - #3417 by @jxltom
- Resort imports by `isort` - #3412 by @jxltom

### Dashboard 2.0

- Add confirmation modal when leaving view with unsaved changes - #3375 by @dominik-zeglen
- Add dialog loading and error states - #3359 by @dominik-zeglen
- Split paths and urls - #3350 by @dominik-zeglen
- Derive state from props in forms - #3360 by @dominik-zeglen
- Apply debounce to autocomplete fields - #3351 by @dominik-zeglen
- Use Apollo signatures - #3353 by @dominik-zeglen
- Add order note field in the order details view - #3346 by @dominik-zeglen
- Add app-wide progress bar - #3312 by @dominik-zeglen
- Ensure that all queries are built on top of TypedQuery - #3309 by @dominik-zeglen
- Close modal windows automatically - #3296 by @dominik-zeglen
- Move URLs to separate files - #3295 by @dominik-zeglen
- Add basic filters for products and orders list - #3237 by @Bonifacy1
- Fetch default currency from API - #3280 by @dominik-zeglen
- Add `displayName` property to components - #3238 by @Bonifacy1
- Add window titles - #3279 by @dominik-zeglen
- Add paginator component - #3265 by @dominik-zeglen
- Update Material UI to 3.6 - #3387 by @patrys
- Upgrade React, Apollo, Webpack and Babel - #3393 by @patrys
- Add pagination for required connections - #3411 by @dominik-zeglen

### Bugfixes

- Fix language codes - #3311 by @jxltom
- Fix resolving empty attributes list - #3293 by @maarcingebala
- Fix range filters not being applied - #3385 by @michaljelonek
- Remove timeout for updating image height - #3344 by @jxltom
- Return error if checkout was not found - #3289 by @maarcingebala
- Solve an auto-resize conflict between Materialize and medium-editor - #3367 by @adonig
- Fix calls to `ngettext_lazy` - #3380 by @patrys
- Filter preauthorized order from succeeded transactions - #3399 by @jxltom
- Fix incorrect country code in fixtures - #3349 by @bingimar
- Fix updating background image of a collection - #3362 by @fowczarek & @dominik-zeglen

### Docs

- Document settings related to generating thumbnails on demand - #3329 by @NyanKiyoshi
- Improve documentation for Heroku deployment - #3170 by @raybesiga
- Update documentation on Docker deployment - #3326 by @jxltom
- Document payment gateway configuration - #3376 by @NyanKiyoshi

## 2.0.0

### API

- Add mutation to delete a customer; add `isActive` field in `customerUpdate` mutation - #3177 by @maarcingebala
- Add mutations to manage authorization keys - #3082 by @maarcingebala
- Add queries for dashboard homepage - #3146 by @maarcingebala
- Allows user to unset homepage collection - #3140 by @oldPadavan
- Use enums as permission codes - #3095 by @the-bionic
- Return absolute image URLs - #3182 by @maarcingebala
- Add `backgroundImage` field to `CategoryInput` - #3153 by @oldPadavan
- Add `dateJoined` and `lastLogin` fields in `User` type - #3169 by @maarcingebala
- Separate `parent` input field from `CategoryInput` - #3150 by @akjanik
- Remove duplicated field in Order type - #3180 by @maarcingebala
- Handle empty `backgroundImage` field in API - #3159 by @maarcingebala
- Generate name-based slug in collection mutations - #3145 by @akjanik
- Remove products field from `collectionUpdate` mutation - #3141 by @oldPadavan
- Change `items` field in `Menu` type from connection to list - #3032 by @oldPadavan
- Make `Meta.description` required in `BaseMutation` - #3034 by @oldPadavan
- Apply `textwrap.dedent` to GraphQL descriptions - #3167 by @fowczarek

### Dashboard 2.0

- Add collection management - #3135 by @dominik-zeglen
- Add customer management - #3176 by @dominik-zeglen
- Add homepage view - #3155, #3178 by @Bonifacy1 and @dominik-zeglen
- Add product type management - #3052 by @dominik-zeglen
- Add site settings management - #3071 by @dominik-zeglen
- Escape node IDs in URLs - #3115 by @dominik-zeglen
- Restyle categories section - #3072 by @Bonifacy1

### Other

- Change relation between `ProductType` and `Attribute` models - #3097 by @maarcingebala
- Remove `quantity-allocated` generation in `populatedb` script - #3084 by @MartinSeibert
- Handle `Money` serialization - #3131 by @Pacu2
- Do not collect unnecessary static files - #3050 by @jxltom
- Remove host mounted volume in `docker-compose` - #3091 by @tiangolo
- Remove custom services names in `docker-compose` - #3092 by @tiangolo
- Replace COUNTRIES with countries.countries - #3079 by @neeraj1909
- Installing dev packages in docker since tests are needed - #3078 by @jxltom
- Remove comparing string in address-form-panel template - #3074 by @tomcio1205
- Move updating variant names to a Celery task - #3189 by @fowczarek

### Bugfixes

- Fix typo in `clean_input` method - #3100 by @the-bionic
- Fix typo in `ShippingMethod` model - #3099 by @the-bionic
- Remove duplicated variable declaration - #3094 by @the-bionic

### Docs

- Add createdb note to getting started for Windows - #3106 by @ajostergaard
- Update docs on pipenv - #3045 by @jxltom<|MERGE_RESOLUTION|>--- conflicted
+++ resolved
@@ -9,12 +9,9 @@
 - Fix specific product voucher in draft orders - #5727 by @fowczarek
 - Explicit country assignment in default shipping zones - #5736 by @maarcingebala
 - Drop `json_content` field from the `Menu` model - #5761 by @maarcingebala
-<<<<<<< HEAD
 - Refactor JWT support - #5734 by @korycins
-=======
 - Strip warehouse name in mutations - #5766 by @koradon
 - Add missing OrderEvents during checkout flow - #5684 by @koradon
->>>>>>> b1c95728
 
 ## 2.10.1
 
